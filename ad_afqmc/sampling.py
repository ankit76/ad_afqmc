--- conflicted
+++ resolved
@@ -121,14 +121,10 @@
            trial.calc_overlap(prop_data["walkers"], wave_data) 
         )
         energy_samples = trial.calc_energy(prop_data["walkers"], ham_data, wave_data)
-<<<<<<< HEAD
+
+        energy_samples = jnp.where(jnp.abs(energy_samples - ham_data['ene0']) > jnp.sqrt(2./propagator.dt), ham_data['ene0'],     energy_samples)
         block_energy = jnp.sum(energy_samples * prop_data["overlaps"] * prop_data["weights"]) / jnp.sum(
             prop_data["overlaps"] * prop_data["weights"]
-=======
-        energy_samples = jnp.where(jnp.abs(energy_samples - ham_data['ene0']) > jnp.sqrt(2./propagator.dt), ham_data['ene0'],     energy_samples)
-        block_energy = jnp.sum(energy_samples * prop_data["overlaps"]) / jnp.sum(
-            prop_data["overlaps"]
->>>>>>> ff4721d5
         )
         block_weight = jnp.sum(prop_data["overlaps"] * prop_data["weights"])
         return prop_data, (prop_data, block_energy, block_weight)
