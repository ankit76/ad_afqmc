import os

import numpy as np

os.environ["XLA_FLAGS"] = (
    "--xla_force_host_platform_device_count=1 --xla_cpu_multi_thread_eigen=false intra_op_parallelism_threads=1"
)
os.environ["JAX_PLATFORM_NAME"] = "cpu"
os.environ["JAX_ENABLE_X64"] = "True"
from abc import ABC, abstractmethod
from dataclasses import dataclass
from functools import partial, singledispatchmethod
from typing import Any, List, Sequence, Tuple

import jax.numpy as jnp
import jax.scipy as jsp
from jax import jit, jvp, lax, vjp, vmap, config

from ad_afqmc import linalg_utils

print = partial(print, flush=True)
config.update("jax_enable_x64", True)


class wave_function(ABC):
    """Base class for wave functions. Contains methods for wave function measurements.

    The measurement methods support two types of walker batches:

    1) unrestricted: walkers is a list ([up, down]). up and down are jnp.ndarrays of shapes
    (nwalkers, norb, nelec[sigma]). In this case the _calc_<property> method is mapped over.

    2) restricted (up and down dets are assumed to be the same): walkers is a jnp.ndarray of shape
    (nwalkers, nelec[0]). In this case the _calc_<property>_restricted method is mapped over. By default
    this method is defined to call _calc_<property>. For certain trial states, one can override
    it for computational efficiency.

    A minimal implementation of a wave function should define the _calc_<property> methods for
    property = overlap, force_bias, energy.

    The wave function data is stored in a separate wave_data dictionary. Its structure depends on the
    wave function type and is described in the corresponding class. It may contain "rdm1" which is a
    one-body spin RDM (2, norb, norb). If it is not provided, wave function specific methods are called.

    Attributes:
        norb: Number of orbitals.
        nelec: Number of electrons of each spin.
    """

    norb: int
    nelec: Tuple[int, int]

    @singledispatchmethod
    def calc_overlap(self, walkers, wave_data: dict) -> jnp.ndarray:
        """Calculate the overlap < psi_t | walker > for a batch of walkers.

        Args:
            walkers : list or jnp.ndarray
                The batched walkers.
            wave_data : dict
                The trial wave function data.

        Returns:
            jnp.ndarray: The overlap of the walkers with the trial wave function.
        """
        raise NotImplementedError("Walker type not supported")

    @calc_overlap.register
    def _(self, walkers: list, wave_data: dict) -> jnp.ndarray:
        return vmap(self._calc_overlap, in_axes=(0, 0, None))(
            walkers[0], walkers[1], wave_data
        )

    @calc_overlap.register
    def _(self, walkers: jnp.ndarray, wave_data: dict) -> jnp.ndarray:
        return vmap(self._calc_overlap_restricted, in_axes=(0, None))(
            walkers, wave_data
        )

    @partial(jit, static_argnums=0)
    def _calc_overlap_restricted(
        self, walker: jnp.ndarray, wave_data: dict
    ) -> jnp.ndarray:
        """Overlap for a single restricted walker."""
        return self._calc_overlap(walker, walker, wave_data)

    def _calc_overlap(
        self, walker_up: jnp.ndarray, walker_dn: jnp.ndarray, wave_data: dict
    ) -> jnp.ndarray:
        """Overlap for a single walker."""
        raise NotImplementedError("Overlap not defined")

    @singledispatchmethod
    def calc_force_bias(self, walkers, ham_data: dict, wave_data: dict) -> jnp.ndarray:
        """Calculate the force bias < psi_T | chol | walker > / < psi_T | walker > for a batch of walkers.

        Args:
            walkers : list or jnp.ndarray
                The batched walkers.
            ham_data : dict
                The hamiltonian data.
            wave_data : dict
                The trial wave function data.

        Returns:
            jnp.ndarray: The force bias.
        """
        raise NotImplementedError("Walker type not supported")

    @calc_force_bias.register
    def _(self, walkers: list, ham_data: dict, wave_data: dict) -> jnp.ndarray:
        return vmap(self._calc_force_bias, in_axes=(0, 0, None, None))(
            walkers[0], walkers[1], ham_data, wave_data
        )

    @calc_force_bias.register
    def _(self, walkers: jnp.ndarray, ham_data: dict, wave_data: dict) -> jnp.ndarray:
        return vmap(self._calc_force_bias_restricted, in_axes=(0, None, None))(
            walkers, ham_data, wave_data
        )

    @partial(jit, static_argnums=0)
    def _calc_force_bias_restricted(
        self, walker: jnp.ndarray, ham_data: dict, wave_data: dict
    ) -> jnp.ndarray:
        """Force bias for a single restricted walker."""
        return self._calc_force_bias(walker, walker, ham_data, wave_data)

    def _calc_force_bias(
        self,
        walker_up: jnp.ndarray,
        walker_dn: jnp.ndarray,
        ham_data: dict,
        wave_data: dict,
    ) -> jnp.ndarray:
        """Force bias for a single walker."""
        raise NotImplementedError("Force bias not definedr")

    @singledispatchmethod
    def calc_energy(self, walkers, ham_data: dict, wave_data: dict) -> jnp.ndarray:
        """Calculate the energy < psi_T | H | walker > / < psi_T | walker > for a batch of walkers.

        Args:
            walkers : list or jnp.ndarray
                The batched walkers.
            ham_data : dict
                The hamiltonian data.
            wave_data : dict
                The trial wave function data.

        Returns:
            jnp.ndarray: The energy.
        """
        raise NotImplementedError("Walker type not supported")

    @calc_energy.register
    def _(self, walkers: list, ham_data: dict, wave_data: dict) -> jnp.ndarray:
        return vmap(self._calc_energy, in_axes=(0, 0, None, None))(
            walkers[0], walkers[1], ham_data, wave_data
        )

    @calc_energy.register
    def _(self, walkers: jnp.ndarray, ham_data: dict, wave_data: dict) -> jnp.ndarray:
        return vmap(self._calc_energy_restricted, in_axes=(0, None, None))(
            walkers, ham_data, wave_data
        )

    @partial(jit, static_argnums=0)
    def _calc_energy_restricted(
        self, walker: jnp.ndarray, ham_data: dict, wave_data: dict
    ) -> jnp.ndarray:
        """Energy for a single restricted walker."""
        return self._calc_energy(walker, walker, ham_data, wave_data)

    def _calc_energy(
        self,
        walker_up: jnp.ndarray,
        walker_dn: jnp.ndarray,
        ham_data: dict,
        wave_data: dict,
    ) -> jnp.ndarray:
        """Energy for a single walker."""
        raise NotImplementedError("Energy not defined")

    def get_rdm1(self, wave_data: dict) -> jnp.ndarray:
        """Returns the one-body spin reduced density matrix of the trial.
        Used for calculating mean-field shift and as a default value in cases of large
        deviations in observable samples. If wave_data contains "rdm1" this value is used,
        calls otherwise _calc_rdm1.

        Args:
            wave_data : The trial wave function data.

        Returns:
            rdm1: The one-body spin reduced density matrix (2, norb, norb).
        """
        if "rdm1" in wave_data:
            return jnp.array(wave_data["rdm1"])
        else:
            return self._calc_rdm1(wave_data)

    def _calc_rdm1(self, wave_data: dict) -> jnp.ndarray:
        """Calculate the one-body spin reduced density matrix. Exact or approximate rdm1
        of the trial state.

        Args:
            wave_data : The trial wave function data.

        Returns:
            rdm1: The one-body spin reduced density matrix (2, norb, norb).
        """
        raise NotImplementedError(
            "One-body spin RDM not found in wave_data and not implemented for this trial."
        )

    def get_init_walkers(
        self, wave_data: dict, n_walkers: int, restricted: bool = False
    ) -> Sequence:
        """Get the initial walkers. Uses the rdm1 natural orbitals.

        Args:
            wave_data: The trial wave function data.
            n_walkers: The number of walkers.
            restricted: Whether the walkers should be restricted.

        Returns:
            walkers: The initial walkers.
                If restricted, a single jnp.ndarray of shape (nwalkers, norb, nelec[0]).
                If unrestricted, a list of two jnp.ndarrays each of shape (nwalkers, norb, nelec[sigma]).
        """
        rdm1 = self.get_rdm1(wave_data)
        natorbs_up = jnp.linalg.eigh(rdm1[0])[1][:, ::-1][:, : self.nelec[0]]
        natorbs_dn = jnp.linalg.eigh(rdm1[1])[1][:, ::-1][:, : self.nelec[1]]
        if restricted:
            assert (
                self.nelec[0] == self.nelec[1]
            ), "Restricted walkers must have equal number of up and down electrons."
            return jnp.array([natorbs_up + 0.0j] * n_walkers)
        else:
            return [
                jnp.array([natorbs_up + 0.0j] * n_walkers),
                jnp.array([natorbs_dn + 0.0j] * n_walkers),
            ]

    def _build_measurement_intermediates(self, ham_data: dict, wave_data: dict) -> dict:
        """Build intermediates for measurements in ham_data. This method is called by the hamiltonian class.

        Args:
            ham_data: The hamiltonian data.
            wave_data: The trial wave function data.

        Returns:
            ham_data: The updated Hamiltonian data.
        """
        return ham_data

    def optimize(self, ham_data: dict, wave_data: dict) -> dict:
        """Optimize the wave function parameters.

        Args:
            ham_data: The hamiltonian data.
            wave_data: The trial wave function data.

        Returns:
            wave_data: The updated trial wave function data.
        """
        return wave_data

    def __hash__(self) -> int:
        return hash(tuple(self.__dict__.values()))


class wave_function_cpmc(wave_function):
    """This is used in CPMC. Not as well tested and supported as ab initio currently."""

    @abstractmethod
    def calc_green_diagonal_vmap(self, walkers: Sequence, wave_data: dict) -> jnp.array:
        """Calculate the diagonal elements of the greens function.

        Args:
            walkers: The walkers. (mapped over)
            wave_data: The trial wave function data.

        Returns:
            diag_green: The diagonal elements of the greens function.
        """
        pass

    @abstractmethod
    def calc_full_green_vmap(self, walkers: Sequence, wave_data: dict) -> jnp.array:
        """Calculate the greens function.

        Args:
            walkers: The walkers. (mapped over)
            wave_data: The trial wave function data.

        Returns:
            green: The greens function.
        """
        pass

    @abstractmethod
    def calc_overlap_ratio_vmap(
        self, greens: Sequence, update_indices: Sequence, update_constants: jnp.array
    ) -> jnp.array:
        """Calculate the overlap ratio.

        Args:
            greens: The greens functions. (mapped over)
            update_indices: Proposed update indices.
            constants: Proposed update constants.

        Returns:
            overlap_ratios: The overlap ratios.
        """
        pass

    @abstractmethod
    def update_greens_function_vmap(
        self,
        greens: Sequence,
        ratios: Sequence,
        update_indices: Sequence,
        update_constants: jnp.array,
    ) -> jnp.array:
        """Update the greens function.

        Args:
            greens: The old greens functions. (mapped over)
            ratios: The overlap ratios. (mapped over)
            indices: Where to update.
            constants: What to update with. (mapped over)

        Returns:
            green: The updated greens functions.
        """
        pass


# we assume afqmc is performed in the rhf orbital basis
@dataclass
class rhf(wave_function):
    """Class for the restricted Hartree-Fock wave function.

    The corresponding wave_data should contain "mo_coeff", a jnp.ndarray of shape (norb, nelec).
    The measurement methods make use of half-rotated integrals which are stored in ham_data.
    ham_data should contain "rot_h1" and "rot_chol" intermediates which are the half-rotated
    one-body and two-body integrals respectively.

    Attributes:
        norb: Number of orbitals.
        nelec: Number of electrons of each spin.
        n_opt_iter: Number of optimization scf iterations.
    """

    norb: int
    nelec: Tuple[int, int]
    n_opt_iter: int = 30

    @partial(jit, static_argnums=0)
    def _calc_overlap_restricted(
        self, walker: jnp.ndarray, wave_data: dict
    ) -> jnp.ndarray:
        return jnp.linalg.det(wave_data["mo_coeff"].T.conj() @ walker) ** 2

    @partial(jit, static_argnums=0)
    def _calc_overlap(
        self, walker_up: jnp.ndarray, walker_dn: jnp.ndarray, wave_data: dict
    ) -> jnp.ndarray:
        return jnp.linalg.det(
            wave_data["mo_coeff"].T.conj() @ walker_up
        ) * jnp.linalg.det(wave_data["mo_coeff"].T.conj() @ walker_dn)

    @partial(jit, static_argnums=0)
    def _calc_green(self, walker: jnp.ndarray, wave_data: dict) -> jnp.ndarray:
        """Calculates the half green's function.

        Args:
            walker: The walker.
            wave_data: The trial wave function data.

        Returns:
            green: The half green's function.
        """
        return (walker.dot(jnp.linalg.inv(wave_data["mo_coeff"].T.conj() @ walker))).T

    @partial(jit, static_argnums=0)
    def _calc_force_bias_restricted(
        self, walker: Sequence, ham_data: dict, wave_data: dict
    ) -> jnp.ndarray:
        green_walker = self._calc_green(walker, wave_data)
        fb = 2.0 * jnp.einsum(
            "gij,ij->g", ham_data["rot_chol"], green_walker, optimize="optimal"
        )
        return fb

    @partial(jit, static_argnums=0)
    def _calc_force_bias(
        self,
        walker_up: jnp.ndarray,
        walker_dn: jnp.ndarray,
        ham_data: dict,
        wave_data: dict,
    ) -> jnp.ndarray:
        green_walker_up = self._calc_green(walker_up, wave_data)
        green_walker_dn = self._calc_green(walker_dn, wave_data)
        green_walker = green_walker_up + green_walker_dn
        fb = jnp.einsum(
            "gij,ij->g", ham_data["rot_chol"], green_walker, optimize="optimal"
        )
        return fb

    @partial(jit, static_argnums=0)
    def _calc_energy_restricted(
        self, walker: jnp.ndarray, ham_data: dict, wave_data: dict
    ) -> jnp.ndarray:
        h0, rot_h1, rot_chol = ham_data["h0"], ham_data["rot_h1"], ham_data["rot_chol"]
        ene0 = h0
        green_walker = self._calc_green(walker, wave_data)
        ene1 = 2.0 * jnp.sum(green_walker * rot_h1)
        f = jnp.einsum("gij,jk->gik", rot_chol, green_walker.T, optimize="optimal")
        c = vmap(jnp.trace)(f)
        exc = jnp.sum(vmap(lambda x: x * x.T)(f))
        ene2 = 2.0 * jnp.sum(c * c) - exc
        return ene2 + ene1 + ene0

    @partial(jit, static_argnums=0)
    def _calc_energy(
        self,
        walker_up: jnp.ndarray,
        walker_dn: jnp.ndarray,
        ham_data: dict,
        wave_data: dict,
    ) -> jnp.ndarray:
        h0, rot_h1, rot_chol = ham_data["h0"], ham_data["rot_h1"], ham_data["rot_chol"]
        ene0 = h0
        green_walker_up = self._calc_green(walker_up, wave_data)
        green_walker_dn = self._calc_green(walker_dn, wave_data)
        green_walker = green_walker_up + green_walker_dn
        ene1 = jnp.sum(green_walker * rot_h1)
        f = jnp.einsum("gij,jk->gik", rot_chol, green_walker.T, optimize="optimal")
        c = vmap(jnp.trace)(f)
        exc = jnp.sum(vmap(lambda x: x * x.T)(f))
        ene2 = jnp.sum(c * c) - exc
        return ene2 + ene1 + ene0

    def _calc_rdm1(self, wave_data: dict) -> jnp.ndarray:
        rdm1 = jnp.array([wave_data["mo_coeff"] @ wave_data["mo_coeff"].T] * 2)
        return rdm1

    @partial(jit, static_argnums=0)
    def optimize(self, ham_data: dict, wave_data: dict) -> dict:
        h1 = (ham_data["h1"][0] + ham_data["h1"][1]) / 2.0
        h2 = ham_data["chol"]
        h2 = h2.reshape((h2.shape[0], h1.shape[0], h1.shape[0]))
        nelec = self.nelec[0]
        h1 = (h1 + h1.T) / 2.0

        def scanned_fun(carry, x):
            dm = carry
            f = jnp.einsum("gij,ik->gjk", h2, dm)
            c = vmap(jnp.trace)(f)
            vj = jnp.einsum("g,gij->ij", c, h2)
            vk = jnp.einsum("glj,gjk->lk", f, h2)
            vhf = vj - 0.5 * vk
            fock = h1 + vhf
            mo_energy, mo_coeff = linalg_utils._eigh(fock)
            idx = jnp.argmax(abs(mo_coeff.real), axis=0)
            mo_coeff = jnp.where(
                mo_coeff[idx, jnp.arange(len(mo_energy))].real < 0, -mo_coeff, mo_coeff
            )
            e_idx = jnp.argsort(mo_energy)
            nmo = mo_energy.size
            mo_occ = jnp.zeros(nmo)
            nocc = nelec
            mo_occ = mo_occ.at[e_idx[:nocc]].set(2)
            mocc = mo_coeff[:, jnp.nonzero(mo_occ, size=nocc)[0]]
            dm = (mocc * mo_occ[jnp.nonzero(mo_occ, size=nocc)[0]]).dot(mocc.T)
            return dm, mo_coeff

        dm0 = 2 * wave_data["mo_coeff"] @ wave_data["mo_coeff"].T.conj()
        _, mo_coeff = lax.scan(scanned_fun, dm0, None, length=self.n_opt_iter)
        wave_data["mo_coeff"] = mo_coeff[-1][:, :nelec]
        return wave_data

    @partial(jit, static_argnums=0)
    def _build_measurement_intermediates(self, ham_data: dict, wave_data: dict) -> dict:
        """Builds half rotated integrals for efficient force bias and energy calculations."""
        ham_data["h1"] = (
            ham_data["h1"].at[0].set((ham_data["h1"][0] + ham_data["h1"][0].T) / 2.0)
        )
        ham_data["h1"] = (
            ham_data["h1"].at[1].set((ham_data["h1"][1] + ham_data["h1"][1].T) / 2.0)
        )
        ham_data["rot_h1"] = wave_data["mo_coeff"].T.conj() @ (
            (ham_data["h1"][0] + ham_data["h1"][1]) / 2.0
        )
        ham_data["rot_chol"] = jnp.einsum(
            "pi,gij->gpj",
            wave_data["mo_coeff"].T.conj(),
            ham_data["chol"].reshape(-1, self.norb, self.norb),
        )
        return ham_data

    def __hash__(self) -> int:
        return hash(tuple(self.__dict__.values()))


@dataclass
class uhf(wave_function):
    """Class for the unrestricted Hartree-Fock wave function.

    The corresponding wave_data contains "mo_coeff", a list of two jnp.ndarrays of shape (norb, nelec[sigma]).
    The measurement methods make use of half-rotated integrals which are stored in ham_data.
    ham_data should contain "rot_h1" and "rot_chol" intermediates which are the half-rotated
    one-body and two-body integrals respectively.

    Attributes:
        norb: Number of orbitals.
        nelec: Number of electrons of each spin.
        n_opt_iter: Number of optimization scf iterations.
    """

    norb: int
    nelec: Tuple[int, int]
    n_opt_iter: int = 30

    @partial(jit, static_argnums=0)
    def _calc_overlap(
        self,
        walker_up: jnp.ndarray,
        walker_dn: jnp.ndarray,
        wave_data: dict,
    ) -> complex:
        return jnp.linalg.det(
            wave_data["mo_coeff"][0].T.conj() @ walker_up
        ) * jnp.linalg.det(wave_data["mo_coeff"][1].T.conj() @ walker_dn)

    @partial(jit, static_argnums=0)
    def _calc_green(
        self,
        walker_up: jnp.ndarray,
        walker_dn: jnp.ndarray,
        wave_data: dict,
    ) -> list:
        """Calculates the half green's function.

        Args:
            walker_up: The walker for spin up.
            walker_dn: The walker for spin down.
            wave_data: The trial wave function data.

        Returns:
            green: The half green's function for spin up and spin down.
        """
        green_up = (
            walker_up.dot(jnp.linalg.inv(wave_data["mo_coeff"][0].T.conj() @ walker_up))
        ).T
        green_dn = (
            walker_dn.dot(jnp.linalg.inv(wave_data["mo_coeff"][1].T.conj() @ walker_dn))
        ).T
        return [green_up, green_dn]

    @partial(jit, static_argnums=0)
    def _calc_force_bias(
        self,
        walker_up: jnp.ndarray,
        walker_dn: jnp.ndarray,
        ham_data: dict,
        wave_data: dict,
    ) -> jnp.ndarray:
        green_walker = self._calc_green(walker_up, walker_dn, wave_data)
        fb_up = jnp.einsum(
            "gij,ij->g", ham_data["rot_chol"][0], green_walker[0], optimize="optimal"
        )
        fb_dn = jnp.einsum(
            "gij,ij->g", ham_data["rot_chol"][1], green_walker[1], optimize="optimal"
        )
        return fb_up + fb_dn

    @partial(jit, static_argnums=0)
    def _calc_energy(
        self,
        walker_up: jnp.ndarray,
        walker_dn: jnp.ndarray,
        ham_data: dict,
        wave_data: dict,
    ) -> jnp.ndarray:
        h0, rot_h1, rot_chol = ham_data["h0"], ham_data["rot_h1"], ham_data["rot_chol"]
        ene0 = h0
        green_walker = self._calc_green(walker_up, walker_dn, wave_data)
        ene1 = jnp.sum(green_walker[0] * rot_h1[0]) + jnp.sum(
            green_walker[1] * rot_h1[1]
        )
        f_up = jnp.einsum(
            "gij,jk->gik", rot_chol[0], green_walker[0].T, optimize="optimal"
        )
        f_dn = jnp.einsum(
            "gij,jk->gik", rot_chol[1], green_walker[1].T, optimize="optimal"
        )
        c_up = vmap(jnp.trace)(f_up)
        c_dn = vmap(jnp.trace)(f_dn)
        exc_up = jnp.sum(vmap(lambda x: x * x.T)(f_up))
        exc_dn = jnp.sum(vmap(lambda x: x * x.T)(f_dn))
        ene2 = (
            jnp.sum(c_up * c_up)
            + jnp.sum(c_dn * c_dn)
            + 2.0 * jnp.sum(c_up * c_dn)
            - exc_up
            - exc_dn
        ) / 2.0

        return ene2 + ene1 + ene0

    def _calc_rdm1(self, wave_data: dict) -> jnp.ndarray:
        dm_up = wave_data["mo_coeff"][0] @ wave_data["mo_coeff"][0].T.conj()
        dm_dn = wave_data["mo_coeff"][1] @ wave_data["mo_coeff"][1].T.conj()
        return jnp.array([dm_up, dm_dn])

    @partial(jit, static_argnums=0)
    def optimize(self, ham_data: dict, wave_data: dict) -> dict:
        h1 = ham_data["h1"]
        h1 = h1.at[0].set((h1[0] + h1[0].T) / 2.0)
        h1 = h1.at[1].set((h1[1] + h1[1].T) / 2.0)
        h2 = ham_data["chol"]
        h2 = h2.reshape((h2.shape[0], h1.shape[1], h1.shape[1]))
        nelec = self.nelec

        def scanned_fun(carry, x):
            dm = carry
            f_up = jnp.einsum("gij,ik->gjk", h2, dm[0])
            c_up = vmap(jnp.trace)(f_up)
            vj_up = jnp.einsum("g,gij->ij", c_up, h2)
            vk_up = jnp.einsum("glj,gjk->lk", f_up, h2)
            f_dn = jnp.einsum("gij,ik->gjk", h2, dm[1])
            c_dn = vmap(jnp.trace)(f_dn)
            vj_dn = jnp.einsum("g,gij->ij", c_dn, h2)
            vk_dn = jnp.einsum("glj,gjk->lk", f_dn, h2)
            fock_up = h1[0] + vj_up + vj_dn - vk_up
            fock_dn = h1[1] + vj_up + vj_dn - vk_dn
            mo_energy_up, mo_coeff_up = linalg_utils._eigh(fock_up)
            mo_energy_dn, mo_coeff_dn = linalg_utils._eigh(fock_dn)

            nmo = mo_energy_up.size

            idx_up = jnp.argmax(abs(mo_coeff_up.real), axis=0)
            mo_coeff_up = jnp.where(
                mo_coeff_up[idx_up, jnp.arange(len(mo_energy_up))].real < 0,
                -mo_coeff_up,
                mo_coeff_up,
            )
            e_idx_up = jnp.argsort(mo_energy_up)
            mo_occ_up = jnp.zeros(nmo)
            nocc_up = nelec[0]
            mo_occ_up = mo_occ_up.at[e_idx_up[:nocc_up]].set(1)
            mocc_up = mo_coeff_up[:, jnp.nonzero(mo_occ_up, size=nocc_up)[0]]
            dm_up = (mocc_up * mo_occ_up[jnp.nonzero(mo_occ_up, size=nocc_up)[0]]).dot(
                mocc_up.T
            )

            idx_dn = jnp.argmax(abs(mo_coeff_dn.real), axis=0)
            mo_coeff_dn = jnp.where(
                mo_coeff_dn[idx_dn, jnp.arange(len(mo_energy_dn))].real < 0,
                -mo_coeff_dn,
                mo_coeff_dn,
            )
            e_idx_dn = jnp.argsort(mo_energy_dn)
            mo_occ_dn = jnp.zeros(nmo)
            nocc_dn = nelec[1]
            mo_occ_dn = mo_occ_dn.at[e_idx_dn[:nocc_dn]].set(1)
            mocc_dn = mo_coeff_dn[:, jnp.nonzero(mo_occ_dn, size=nocc_dn)[0]]
            dm_dn = (mocc_dn * mo_occ_dn[jnp.nonzero(mo_occ_dn, size=nocc_dn)[0]]).dot(
                mocc_dn.T
            )

            return jnp.array([dm_up, dm_dn]), jnp.array([mo_coeff_up, mo_coeff_dn])

        dm0 = self._calc_rdm1(wave_data)
        _, mo_coeff = lax.scan(scanned_fun, dm0, None, length=self.n_opt_iter)

        wave_data["mo_coeff"] = [
            mo_coeff[-1][0][:, : nelec[0]],
            mo_coeff[-1][1][:, : nelec[1]],
        ]
        return wave_data

    @partial(jit, static_argnums=0)
    def _build_measurement_intermediates(self, ham_data: dict, wave_data: dict) -> dict:
        ham_data["h1"] = (
            ham_data["h1"].at[0].set((ham_data["h1"][0] + ham_data["h1"][0].T) / 2.0)
        )
        ham_data["h1"] = (
            ham_data["h1"].at[1].set((ham_data["h1"][1] + ham_data["h1"][1].T) / 2.0)
        )
        ham_data["rot_h1"] = [
            wave_data["mo_coeff"][0].T.conj() @ ham_data["h1"][0],
            wave_data["mo_coeff"][1].T.conj() @ ham_data["h1"][1],
        ]
        ham_data["rot_chol"] = [
            jnp.einsum(
                "pi,gij->gpj",
                wave_data["mo_coeff"][0].T.conj(),
                ham_data["chol"].reshape(-1, self.norb, self.norb),
            ),
            jnp.einsum(
                "pi,gij->gpj",
                wave_data["mo_coeff"][1].T.conj(),
                ham_data["chol"].reshape(-1, self.norb, self.norb),
            ),
        ]
        return ham_data

    def __hash__(self) -> int:
        return hash(tuple(self.__dict__.values()))


@dataclass
class uhf_cpmc(uhf, wave_function_cpmc):

    @partial(jit, static_argnums=0)
    def calc_green_diagonal(
        self, walker_up: jnp.array, walker_dn: jnp.array, wave_data: dict
    ) -> jnp.array:
        green_up = (
            walker_up
            @ jnp.linalg.inv(wave_data["mo_coeff"][0].T.dot(walker_up))
            @ wave_data["mo_coeff"][0].T
        ).diagonal()
        green_dn = (
            walker_dn
            @ jnp.linalg.inv(wave_data["mo_coeff"][1].T.dot(walker_dn))
            @ wave_data["mo_coeff"][1].T
        ).diagonal()
        return jnp.array([green_up, green_dn])

    @partial(jit, static_argnums=0)
    def calc_green_diagonal_vmap(self, walkers: Sequence, wave_data: dict) -> jnp.array:
        return vmap(self.calc_green_diagonal, in_axes=(0, 0, None))(
            walkers[0], walkers[1], wave_data
        )

    @partial(jit, static_argnums=0)
    def calc_overlap_ratio(
        self, green: jnp.array, update_indices: jnp.array, update_constants: jnp.array
    ) -> float:
        spin_i, i = update_indices[0]
        spin_j, j = update_indices[1]
        ratio = (1 + update_constants[0] * green[spin_i, i, i]) * (
            1 + update_constants[1] * green[spin_j, j, j]
        ) - (spin_i == spin_j) * update_constants[0] * update_constants[1] * (
            green[spin_i, i, j] * green[spin_j, j, i]
        )
        return ratio

    @partial(jit, static_argnums=0)
    def calc_overlap_ratio_vmap(
        self, greens: jnp.array, update_indices: jnp.array, update_constants: jnp.array
    ) -> jnp.array:
        return vmap(self.calc_overlap_ratio, in_axes=(0, None, None))(
            greens, update_indices, update_constants
        )

    @partial(jit, static_argnums=0)
    def calc_full_green(
        self, walker_up: jnp.array, walker_dn: jnp.array, wave_data: dict
    ) -> jnp.array:
        green_up = (
            walker_up
            @ jnp.linalg.inv(wave_data["mo_coeff"][0].T.dot(walker_up))
            @ wave_data["mo_coeff"][0].T
        ).T
        green_dn = (
            walker_dn
            @ jnp.linalg.inv(wave_data["mo_coeff"][1].T.dot(walker_dn))
            @ wave_data["mo_coeff"][1].T
        ).T
        return jnp.array([green_up, green_dn])

    @partial(jit, static_argnums=0)
    def calc_full_green_vmap(self, walkers: Sequence, wave_data: Any) -> jnp.array:
        return vmap(self.calc_full_green, in_axes=(0, 0, None))(
            walkers[0], walkers[1], wave_data
        )

    @partial(jit, static_argnums=0)
    def update_greens_function(
        self,
        green: jnp.array,
        ratio: float,
        update_indices: jnp.array,
        update_constants: jnp.array,
    ) -> jnp.array:
        spin_i, i = update_indices[0]
        spin_j, j = update_indices[1]
        sg_i = green[spin_i, i].at[i].add(-1)
        sg_j = green[spin_j, j].at[j].add(-1)
        g_ii = green[spin_i, i, i]
        g_jj = green[spin_j, j, j]
        g_ij = (spin_i == spin_j) * green[spin_i, i, j]
        g_ji = (spin_i == spin_j) * green[spin_j, j, i]
        green = green.at[spin_i, :, :].add(
            (update_constants[0] / ratio)
            * jnp.outer(
                green[spin_i, :, i],
                update_constants[1] * (g_ij * sg_j - g_jj * sg_i) - sg_i,
            )
        )
        green = green.at[spin_j, :, :].add(
            (update_constants[1] / ratio)
            * jnp.outer(
                green[spin_j, :, j],
                update_constants[0] * (g_ji * sg_i - g_ii * sg_j) - sg_j,
            )
        )
        return green

    @partial(jit, static_argnums=0)
    def update_greens_function_vmap(
        self, greens, ratios, update_indices, update_constants
    ):
        return vmap(self.update_greens_function, in_axes=(0, 0, None, 0))(
            greens, ratios, update_indices, update_constants
        )

    def __hash__(self) -> int:
        return hash(tuple(self.__dict__.values()))


@dataclass
class ghf(wave_function):
    """Class for the generalized Hartree-Fock wave function.

    The corresponding wave_data should contain "mo_coeff", a jnp.ndarray of shape (2 * norb, nelec[0] + nelec[1]).
    The measurement methods make use of half-rotated integrals which are stored in ham_data.
    ham_data should contain "rot_h1" and "rot_chol" intermediates which are the half-rotated
    one-body and two-body integrals respectively.

    Attributes:
        norb: Number of orbitals.
        nelec: Number of electrons of each spin.
        n_opt_iter: Number of optimization scf iterations
    """

    norb: int
    nelec: Tuple[int, int]
    n_opt_iter: int = 30

    @partial(jit, static_argnums=0)
    def _calc_overlap(
        self, walker_up: jnp.ndarray, walker_dn: jnp.ndarray, wave_data: dict
    ) -> jnp.ndarray:
        return jnp.linalg.det(
            jnp.hstack(
                [
                    wave_data["mo_coeff"][: self.norb].T @ walker_up,
                    wave_data["mo_coeff"][self.norb :].T @ walker_dn,
                ]
            )
        )

    @partial(jit, static_argnums=0)
    def _calc_green(
        self, walker_up: jnp.ndarray, walker_dn: jnp.ndarray, wave_data: dict
    ) -> jnp.ndarray:
        overlap_mat = jnp.hstack(
            [
                wave_data["mo_coeff"][: self.norb].T @ walker_up,
                wave_data["mo_coeff"][self.norb :].T @ walker_dn,
            ]
        )
        inv = jnp.linalg.inv(overlap_mat)
        green = (
            jnp.vstack(
                [walker_up @ inv[: self.nelec[0]], walker_dn @ inv[self.nelec[0] :]]
            )
        ).T
        return green

    @partial(jit, static_argnums=0)
    def _calc_force_bias(
        self,
        walker_up: jnp.ndarray,
        walker_dn: jnp.ndarray,
        ham_data: dict,
        wave_data: dict,
    ) -> jnp.ndarray:
        green_walker = self._calc_green(walker_up, walker_dn, wave_data)
        fb = jnp.einsum(
            "gij,ij->g", ham_data["rot_chol"], green_walker, optimize="optimal"
        )
        return fb

    @partial(jit, static_argnums=0)
    def _calc_energy(
        self,
        walker_up: jnp.ndarray,
        walker_dn: jnp.ndarray,
        ham_data: dict,
        wave_data: dict,
    ) -> jnp.ndarray:
        h0, rot_h1, rot_chol = ham_data["h0"], ham_data["rot_h1"], ham_data["rot_chol"]
        ene0 = h0
        green_walker = self._calc_green(walker_up, walker_dn, wave_data)
        ene1 = jnp.sum(green_walker * rot_h1)
        f = jnp.einsum("gij,jk->gik", rot_chol, green_walker.T, optimize="optimal")
        coul = vmap(jnp.trace)(f)
        exc = jnp.sum(vmap(lambda x: x * x.T)(f))
        ene2 = (jnp.sum(coul * coul) - exc) / 2.0
        return ene2 + ene1 + ene0

    def _calc_rdm1(self, wave_data: dict) -> jnp.ndarray:
        dm = (
            wave_data["mo_coeff"][:, : self.nelec[0] + self.nelec[1]]
            @ wave_data["mo_coeff"][:, : self.nelec[0] + self.nelec[1]].T
        )
        dm_up = dm[: self.norb, : self.norb]
        dm_dn = dm[self.norb :, self.norb :]
        return jnp.array([dm_up, dm_dn])

    @partial(jit, static_argnums=0)
    def _build_measurement_intermediates(self, ham_data: dict, wave_data: dict) -> dict:
        ham_data["h1"] = (
            ham_data["h1"].at[0].set((ham_data["h1"][0] + ham_data["h1"][0].T) / 2.0)
        )
        ham_data["h1"] = (
            ham_data["h1"].at[1].set((ham_data["h1"][1] + ham_data["h1"][1].T) / 2.0)
        )
        ham_data["rot_h1"] = wave_data["mo_coeff"].T.conj() @ jnp.block(
            [
                [ham_data["h1"][0], jnp.zeros_like(ham_data["h1"][1])],
                [jnp.zeros_like(ham_data["h1"][0]), ham_data["h1"][1]],
            ]
        )
        ham_data["rot_chol"] = vmap(
            lambda x: jnp.hstack(
                [
                    wave_data["mo_coeff"].T.conj()[:, : self.norb] @ x,
                    wave_data["mo_coeff"].T.conj()[:, self.norb :] @ x,
                ]
            ),
            in_axes=(0),
        )(ham_data["chol"].reshape(-1, self.norb, self.norb))
        return ham_data

    def __hash__(self) -> int:
        return hash(tuple(self.__dict__.values()))


@dataclass
class ghf_cpmc(ghf, wave_function_cpmc):

    @partial(jit, static_argnums=0)
    def calc_green_diagonal(
        self, walker_up: jnp.array, walker_dn: jnp.array, wave_data: dict
    ) -> jnp.array:
        walker_ghf = jsp.linalg.block_diag(walker_up, walker_dn)
        overlap_mat = (
            wave_data["mo_coeff"][:, : self.nelec[0] + self.nelec[1]].T @ walker_ghf
        )
        inv = jnp.linalg.inv(overlap_mat)
        green = (
            walker_ghf
            @ inv
            @ wave_data["mo_coeff"][:, : self.nelec[0] + self.nelec[1]].T
        ).diagonal()
        return jnp.array([green[: self.norb], green[self.norb :]])

    @partial(jit, static_argnums=0)
    def calc_green_diagonal_vmap(self, walkers: Sequence, wave_data: dict) -> jnp.array:
        return vmap(self.calc_green_diagonal, in_axes=(0, 0, None))(
            walkers[0], walkers[1], wave_data
        )

    @partial(jit, static_argnums=0)
    def calc_overlap_ratio(
        self, green: jnp.array, update_indices: jnp.array, update_constants: jnp.array
    ) -> float:
        spin_i, i = update_indices[0]
        spin_j, j = update_indices[1]
        i = i + (spin_i == 1) * self.norb
        j = j + (spin_j == 1) * self.norb
        ratio = (1 + update_constants[0] * green[i, i]) * (
            1 + update_constants[1] * green[j, j]
        ) - update_constants[0] * update_constants[1] * (green[i, j] * green[j, i])
        return ratio

    @partial(jit, static_argnums=0)
    def calc_overlap_ratio_vmap(
        self, greens: jnp.array, update_indices: jnp.array, update_constants: jnp.array
    ) -> jnp.array:
        return vmap(self.calc_overlap_ratio, in_axes=(0, None, None))(
            greens, update_indices, update_constants
        )

    @partial(jit, static_argnums=0)
    def calc_full_green(
        self, walker_up: jnp.array, walker_dn: jnp.array, wave_data: dict
    ) -> jnp.array:
        walker_ghf = jsp.linalg.block_diag(walker_up, walker_dn)
        green = (
            walker_ghf
            @ jnp.linalg.inv(
                wave_data["mo_coeff"][:, : self.nelec[0] + self.nelec[1]].T @ walker_ghf
            )
            @ wave_data["mo_coeff"][:, : self.nelec[0] + self.nelec[1]].T
        ).T
        return green

    @partial(jit, static_argnums=0)
    def calc_full_green_vmap(self, walkers: Sequence, wave_data: dict) -> jnp.array:
        return vmap(self.calc_full_green, in_axes=(0, 0, None))(
            walkers[0], walkers[1], wave_data
        )

    @partial(jit, static_argnums=0)
    def update_greens_function(
        self,
        green: jnp.array,
        ratio: float,
        update_indices: jnp.array,
        update_constants: jnp.array,
    ) -> jnp.array:
        spin_i, i = update_indices[0]
        spin_j, j = update_indices[1]
        i = i + (spin_i == 1) * self.norb
        j = j + (spin_j == 1) * self.norb
        sg_i = green[i].at[i].add(-1)
        sg_j = green[j].at[j].add(-1)
        green += (update_constants[0] / ratio) * jnp.outer(
            green[:, i],
            update_constants[1] * (green[i, j] * sg_j - green[j, j] * sg_i) - sg_i,
        ) + (update_constants[1] / ratio) * jnp.outer(
            green[:, j],
            update_constants[0] * (green[j, i] * sg_i - green[i, i] * sg_j) - sg_j,
        )
        return green

    @partial(jit, static_argnums=0)
    def update_greens_function_vmap(
        self, greens, ratios, update_indices, update_constants
    ):
        return vmap(self.update_greens_function, in_axes=(0, 0, None, 0))(
            greens, ratios, update_indices, update_constants
        )

    def __hash__(self) -> int:
        return hash(tuple(self.__dict__.values()))


@dataclass
class noci(wave_function):
    """Class for the NOCI wave function.

    The corresponding wave_data should contain "ci_coeffs_dets", a list [ci_coeffs, dets]
    where ci_coeffs is a jnp.ndarray of shape (ndets) and dets is a list [dets_up, dets_dn]
    with each being a jnp.ndarray of shape (ndets, norb, nelec[sigma]), both ci_coeffs and dets
    are assumed to be real. The measurement methods make use of half-rotated integrals
    which are stored in ham_data (rot_h1 and rot_chol for each det).

    Attributes:
        norb: Number of orbitals.
        nelec: Number of electrons of each spin.
        ndets: Number of determinants in the NOCI expansion.
    """

    norb: int
    nelec: Tuple[int, int]
    ndets: int

    @partial(jit, static_argnums=0)
    def _calc_overlap_single_det(
        self,
        walker_up: jnp.ndarray,
        walker_dn: jnp.ndarray,
        trial_up: jnp.ndarray,
        trial_dn: jnp.ndarray,
    ) -> jnp.ndarray:
        """Calculate the overlap with a single determinant in the NOCI trial."""
        return jnp.linalg.det(
            trial_up[:, : self.nelec[0]].T.conj() @ walker_up
        ) * jnp.linalg.det(trial_dn[:, : self.nelec[1]].T.conj() @ walker_dn)

    @partial(jit, static_argnums=0)
    def _calc_overlap(
        self, walker_up: jnp.ndarray, walker_dn: jnp.ndarray, wave_data: dict
    ) -> jnp.ndarray:
        ci_coeffs = wave_data["ci_coeffs_dets"][0]
        dets = wave_data["ci_coeffs_dets"][1]
        overlaps = vmap(self._calc_overlap_single_det, in_axes=(None, None, 0, 0))(
            walker_up, walker_dn, dets[0], dets[1]
        )
        return jnp.sum(ci_coeffs * overlaps)

    @partial(jit, static_argnums=0)
    def _calc_green_single_det(
        self,
        walker_up: jnp.ndarray,
        walker_dn: jnp.ndarray,
        trial_up: jnp.ndarray,
        trial_dn: jnp.ndarray,
    ) -> jnp.ndarray:
        """Calculate the half greens function with a single determinant in the NOCI trial."""
        green_up = (
            walker_up.dot(jnp.linalg.inv(trial_up[:, : self.nelec[0]].T.dot(walker_up)))
        ).T
        green_dn = (
            walker_dn.dot(jnp.linalg.inv(trial_dn[:, : self.nelec[1]].T.dot(walker_dn)))
        ).T
        return [green_up, green_dn]

    @partial(jit, static_argnums=0)
    def _calc_green(
        self, walker_up: jnp.ndarray, walker_dn: jnp.ndarray, wave_data: dict
    ) -> jnp.ndarray:
        """Calculate the half greens function for the full trial."""
        dets = wave_data["ci_coeffs_dets"][1]
        overlaps = vmap(self._calc_overlap_single_det, in_axes=(None, None, 0, 0))(
            walker_up, walker_dn, dets[0], dets[1]
        )
        up_greens, dn_greens = vmap(
            self._calc_green_single_det, in_axes=(None, None, 0, 0)
        )(walker_up, walker_dn, dets[0], dets[1])
        return up_greens, dn_greens, overlaps

    @partial(jit, static_argnums=0)
    def _calc_force_bias(
        self,
        walker_up: jnp.ndarray,
        walker_dn: jnp.ndarray,
        ham_data: dict,
        wave_data: dict,
    ) -> jnp.ndarray:
        ci_coeffs = wave_data["ci_coeffs_dets"][0]
        up_greens, dn_greens, overlaps = self._calc_green(
            walker_up, walker_dn, wave_data
        )
        overlap = jnp.sum(ci_coeffs * overlaps)
        fb_up = (
            jnp.einsum(
                "ngij,nij,n->g",
                ham_data["rot_chol"][0],
                up_greens,
                ci_coeffs * overlaps,
                optimize="optimal",
            )
            / overlap
        )
        fb_dn = (
            jnp.einsum(
                "ngij,nij,n->g",
                ham_data["rot_chol"][1],
                dn_greens,
                ci_coeffs * overlaps,
                optimize="optimal",
            )
            / overlap
        )
        return fb_up + fb_dn

    @partial(jit, static_argnums=0)
    def _calc_energy_single_det(
        self,
        h0: float,
        rot_h1_up: jnp.ndarray,
        rot_h1_dn: jnp.ndarray,
        rot_chol_up: jnp.ndarray,
        rot_chol_dn: jnp.ndarray,
        walker_up: jnp.ndarray,
        walker_dn: jnp.ndarray,
        trial_up: jnp.ndarray,
        trial_dn: jnp.ndarray,
    ) -> jnp.ndarray:
        """Calculate the energy with a single determinant in the NOCI trial."""
        ene0 = h0
        green_walker = self._calc_green_single_det(
            walker_up, walker_dn, trial_up, trial_dn
        )
        ene1 = jnp.sum(green_walker[0] * rot_h1_up) + jnp.sum(
            green_walker[1] * rot_h1_dn
        )
        f_up = jnp.einsum(
            "gij,jk->gik", rot_chol_up, green_walker[0].T, optimize="optimal"
        )
        f_dn = jnp.einsum(
            "gij,jk->gik", rot_chol_dn, green_walker[1].T, optimize="optimal"
        )
        c_up = vmap(jnp.trace)(f_up)
        c_dn = vmap(jnp.trace)(f_dn)
        exc_up = jnp.sum(vmap(lambda x: x * x.T)(f_up))
        exc_dn = jnp.sum(vmap(lambda x: x * x.T)(f_dn))
        ene2 = (
            jnp.sum(c_up * c_up)
            + jnp.sum(c_dn * c_dn)
            + 2.0 * jnp.sum(c_up * c_dn)
            - exc_up
            - exc_dn
        ) / 2.0

        return ene2 + ene1 + ene0

    @partial(jit, static_argnums=0)
    def _calc_energy(
        self,
        walker_up: jnp.ndarray,
        walker_dn: jnp.ndarray,
        ham_data: dict,
        wave_data: dict,
    ) -> jnp.ndarray:
        h0, rot_h1, rot_chol = ham_data["h0"], ham_data["rot_h1"], ham_data["rot_chol"]
        ci_coeffs = wave_data["ci_coeffs_dets"][0]
        dets = wave_data["ci_coeffs_dets"][1]
        overlaps = vmap(self._calc_overlap_single_det, in_axes=(None, None, 0, 0))(
            walker_up, walker_dn, dets[0], dets[1]
        )
        overlap = jnp.sum(ci_coeffs * overlaps)
        energies = vmap(
            self._calc_energy_single_det, in_axes=(None, 0, 0, 0, 0, None, None, 0, 0)
        )(
            h0,
            rot_h1[0],
            rot_h1[1],
            rot_chol[0],
            rot_chol[1],
            walker_up,
            walker_dn,
            dets[0],
            dets[1],
        )
        ene = jnp.sum(ci_coeffs * overlaps * energies) / overlap
        return ene

    @partial(jit, static_argnums=0)
    def _get_trans_rdm1_single_det(self, sd_0_up, sd_0_dn, sd_1_up, sd_1_dn) -> list:
        dm_up = (
            (sd_0_up[:, : self.nelec[0]])
            .dot(
                jnp.linalg.inv(
                    sd_1_up[:, : self.nelec[0]].T.dot(sd_0_up[:, : self.nelec[0]])
                )
            )
            .dot(sd_1_up[:, : self.nelec[0]].T)
        )
        dm_dn = (
            (sd_0_dn[:, : self.nelec[1]])
            .dot(
                jnp.linalg.inv(
                    sd_1_dn[:, : self.nelec[1]].T.dot(sd_0_dn[:, : self.nelec[1]])
                )
            )
            .dot(sd_1_dn[:, : self.nelec[1]].T)
        )
        return [dm_up, dm_dn]

    @partial(jit, static_argnums=0)
    def _calc_rdm1(self, wave_data: dict) -> jnp.ndarray:
        ci_coeffs = wave_data["ci_coeffs_dets"][0]
        dets = wave_data["ci_coeffs_dets"][1]
        overlaps = vmap(
            vmap(self._calc_overlap_single_det, in_axes=(None, None, 0, 0)),
            in_axes=(0, 0, None, None),
        )(dets[0], dets[1], dets[0], dets[1])
        overlap = jnp.sum(jnp.outer(ci_coeffs, ci_coeffs) * overlaps)
        up_rdm1s, dn_rdm1s = vmap(
            vmap(self._get_trans_rdm1_single_det, in_axes=(0, 0, None, None)),
            in_axes=(None, None, 0, 0),
        )(dets[0], dets[1], dets[0], dets[1])
        up_rdm1 = (
            jnp.einsum(
                "hg,hgij->ij", jnp.outer(ci_coeffs, ci_coeffs) * overlaps, up_rdm1s
            )
            / overlap
        )
        dn_rdm1 = (
            jnp.einsum(
                "hg,hgij->ij", jnp.outer(ci_coeffs, ci_coeffs) * overlaps, dn_rdm1s
            )
            / overlap
        )
        return jnp.array([up_rdm1, dn_rdm1])

    @partial(jit, static_argnums=(0,))
    def _rot_orbs_single_det(
        self, ham_data: dict, trial_up: jnp.ndarray, trial_dn: jnp.ndarray
    ) -> Tuple:
        rot_h1 = [
            trial_up.T.conj() @ ham_data["h1"][0],
            trial_dn.T.conj() @ ham_data["h1"][1],
        ]
        rot_chol = [
            jnp.einsum(
                "pi,gij->gpj",
                trial_up.T,
                ham_data["chol"].reshape(-1, self.norb, self.norb),
            ),
            jnp.einsum(
                "pi,gij->gpj",
                trial_dn.T,
                ham_data["chol"].reshape(-1, self.norb, self.norb),
            ),
        ]
        return rot_h1, rot_chol

    @partial(jit, static_argnums=0)
    def _build_measurement_intermediates(self, ham_data: dict, wave_data: dict) -> dict:
        ham_data["h1"] = (
            ham_data["h1"].at[0].set((ham_data["h1"][0] + ham_data["h1"][0].T) / 2.0)
        )
        ham_data["h1"] = (
            ham_data["h1"].at[1].set((ham_data["h1"][1] + ham_data["h1"][1].T) / 2.0)
        )
        trial = wave_data["ci_coeffs_dets"][1]
        ham_data["rot_h1"], ham_data["rot_chol"] = vmap(
            self._rot_orbs_single_det, in_axes=(None, 0, 0)
        )(ham_data, trial[0], trial[1])
        return ham_data

    def __hash__(self) -> int:
        return hash(tuple(self.__dict__.values()))


class wave_function_auto(wave_function):
    """This wave function only requires the definition of overlap functions.
    It evaluates force bias and local energy by differentiating various overlaps
    (single derivatives with AD and double with FD)."""

    def __init__(self, eps: float = 1.0e-4):
        """eps is the finite difference step size in local energy calculations."""
        self.eps = eps

    @partial(jit, static_argnums=0)
    def _overlap_with_rot_sd_restricted(
        self,
        x_gamma: jnp.ndarray,
        walker: jnp.ndarray,
        chol: jnp.ndarray,
        wave_data: dict,
    ) -> jnp.ndarray:
        """Helper function for calculating force bias using AD,
        evaluates < psi_T | exp(x_gamma * chol) | walker > to linear order"""
        x_chol = jnp.einsum(
            "gij,g->ij", chol.reshape(-1, self.norb, self.norb), x_gamma
        )
        walker_1 = walker + x_chol.dot(walker)
        return self._calc_overlap_restricted(walker_1, wave_data)

    @partial(jit, static_argnums=0)
    def _calc_force_bias_restricted(
        self, walker: jnp.ndarray, ham_data: dict, wave_data: dict
    ) -> jnp.ndarray:
        """Calculates force bias < psi_T | chol_gamma | walker > / < psi_T | walker > by differentiating
        < psi_T | exp(x_gamma * chol) | walker > / < psi_T | walker >"""
        val, grad = vjp(
            self._overlap_with_rot_sd_restricted,
            jnp.zeros((ham_data["chol"].shape[0],)) + 0.0j,
            walker,
            ham_data["chol"],
            wave_data,
        )
        return grad(1.0 + 0.0j)[0] / val

    @partial(jit, static_argnums=0)
    def _overlap_with_rot_sd(
        self,
        x_gamma: jnp.ndarray,
        walker_up: jnp.ndarray,
        walker_dn: jnp.ndarray,
        chol: jnp.ndarray,
        wave_data: Any,
    ) -> jnp.ndarray:
        """Helper function for calculating force bias using AD,
        evaluates < psi_T | exp(x_gamma * chol) | walker > to linear order"""
        x_chol = jnp.einsum(
            "gij,g->ij", chol.reshape(-1, self.norb, self.norb), x_gamma
        )
        walker_up_1 = walker_up + x_chol.dot(walker_up)
        walker_dn_1 = walker_dn + x_chol.dot(walker_dn)
        return self._calc_overlap(walker_up_1, walker_dn_1, wave_data)

    @partial(jit, static_argnums=0)
    def _calc_force_bias(
        self,
        walker_up: jnp.ndarray,
        walker_dn: jnp.ndarray,
        ham_data: dict,
        wave_data: Any,
    ) -> jnp.ndarray:
        """Calculates force bias < psi_T | chol_gamma | walker > / < psi_T | walker > by differentiating
        < psi_T | exp(x_gamma * chol) | walker > / < psi_T | walker >"""
        val, grad = vjp(
            self._overlap_with_rot_sd,
            jnp.zeros((ham_data["chol"].shape[0],)) + 0.0j,
            walker_up,
            walker_dn,
            ham_data["chol"],
            wave_data,
        )
        return grad(1.0 + 0.0j)[0] / val

    @partial(jit, static_argnums=0)
    def _overlap_with_single_rot_restricted(
        self, x: float, h1: jnp.ndarray, walker: jnp.ndarray, wave_data: dict
    ) -> jnp.ndarray:
        """Helper function for calculating local energy using AD,
        evaluates < psi_T | exp(x * h1) | walker > to linear order"""
        walker_2 = walker + x * h1.dot(walker)
        return self._calc_overlap_restricted(walker_2, wave_data)

    @partial(jit, static_argnums=0)
    def _overlap_with_double_rot_restricted(
        self, x: float, chol_i: jnp.ndarray, walker: jnp.ndarray, wave_data: dict
    ) -> jnp.ndarray:
        """Helper function for calculating local energy using AD,
        evaluates < psi_T | exp(x * chol_i) | walker > to quadratic order"""
        walker2 = (
            walker
            + x * chol_i.dot(walker)
            + x**2 / 2.0 * chol_i.dot(chol_i.dot(walker))
        )
        return self._calc_overlap_restricted(walker2, wave_data)

    @partial(jit, static_argnums=0)
    def _calc_energy_restricted(
        self,
        walker: jnp.ndarray,
        ham_data: dict,
        wave_data: dict,
    ) -> complex:
        """Calculates local energy using AD and finite difference for the two body term"""

        h0, h1, chol, v0 = (
            ham_data["h0"],
            ham_data["h1"],
            ham_data["chol"].reshape(-1, self.norb, self.norb),
            ham_data["normal_ordering_term"],
        )

        x = 0.0
        # one body
        f1 = lambda a: self._overlap_with_single_rot_restricted(
            a, h1 + v0, walker, wave_data
        )
        overlap, d_overlap = jvp(f1, [x], [1.0])

        # two body
        eps = self.eps

        # carry: [eps, walker, wave_data]
        def scanned_fun(carry, x):
            eps, walker, wave_data = carry
            return carry, self._overlap_with_double_rot_restricted(
                eps, x, walker, wave_data
            )

        _, overlap_p = lax.scan(scanned_fun, (eps, walker, wave_data), chol)
        _, overlap_0 = lax.scan(scanned_fun, (0.0, walker, wave_data), chol)
        _, overlap_m = lax.scan(scanned_fun, (-1.0 * eps, walker, wave_data), chol)
        d_2_overlap = (overlap_p - 2.0 * overlap_0 + overlap_m) / eps / eps

        return (d_overlap + jnp.sum(d_2_overlap) / 2.0) / overlap + h0

    @partial(jit, static_argnums=0)
    def _overlap_with_single_rot(
        self,
        x: float,
        h1: jnp.ndarray,
        walker_up: jnp.ndarray,
        walker_dn: jnp.ndarray,
        wave_data: Any,
    ) -> jnp.ndarray:
        """Helper function for calculating local energy using AD,
        evaluates < psi_T | exp(x * h1) | walker > to linear order"""
        walker_up_1 = walker_up + x * h1[0].dot(walker_up)
        walker_dn_1 = walker_dn + x * h1[1].dot(walker_dn)
        return self._calc_overlap(walker_up_1, walker_dn_1, wave_data)

    @partial(jit, static_argnums=0)
    def _overlap_with_double_rot(
        self,
        x: float,
        chol_i: jnp.ndarray,
        walker_up: jnp.ndarray,
        walker_dn: jnp.ndarray,
        wave_data: Any,
    ) -> jnp.ndarray:
        """Helper function for calculating local energy using AD,
        evaluates < psi_T | exp(x * chol_i) | walker > to quadratic order"""
        walker_up_1 = (
            walker_up
            + x * chol_i.dot(walker_up)
            + x**2 / 2.0 * chol_i.dot(chol_i.dot(walker_up))
        )
        walker_dn_1 = (
            walker_dn
            + x * chol_i.dot(walker_dn)
            + x**2 / 2.0 * chol_i.dot(chol_i.dot(walker_dn))
        )
        return self._calc_overlap(walker_up_1, walker_dn_1, wave_data)

    @partial(jit, static_argnums=0)
    def _calc_energy(
        self,
        walker_up: jnp.ndarray,
        walker_dn: jnp.ndarray,
        ham_data: dict,
        wave_data: Any,
    ) -> jnp.ndarray:
        """Calculates local energy using AD and finite difference for the two body term"""

        h0, h1, chol, v0 = (
            ham_data["h0"],
            ham_data["h1"],
            ham_data["chol"].reshape(-1, self.norb, self.norb),
            ham_data["normal_ordering_term"],
        )

        x = 0.0
        # one body
        f1 = lambda a: self._overlap_with_single_rot(
            a, h1 + v0, walker_up, walker_dn, wave_data
        )
        val1, dx1 = jvp(f1, [x], [1.0])

        # two body
        vmap_fun = vmap(
            self._overlap_with_double_rot, in_axes=(None, 0, None, None, None)
        )

        eps, zero = self.eps, 0.0
        dx2 = (
            (
                vmap_fun(eps, chol, walker_up, walker_dn, wave_data)
                - 2.0 * vmap_fun(zero, chol, walker_up, walker_dn, wave_data)
                + vmap_fun(-1.0 * eps, chol, walker_up, walker_dn, wave_data)
            )
            / eps
            / eps
        )

        return (dx1 + jnp.sum(dx2) / 2.0) / val1 + h0


@dataclass
class multislater(wave_function_auto):
    """Multislater wave function implemented using the auto class.

    We work in the orbital basis of the wave function.
    Associated wave_data consists of excitation indices and ci coefficients:
        Acre: Alpha creation indices.
        Ades: Alpha destruction indices.
        Bcre: Beta creation indices.
        Bdes: Beta destruction indices.
        coeff: Coefficients of the determinants.
        ref_det: Reference determinant.
    """

    norb: int
    nelec: Tuple[int, int]
    max_excitation: int  # maximum of sum of alpha and beta excitation ranks
    eps: float = 1.0e-4  # finite difference step size in local energy calculations

    @partial(jit, static_argnums=0)
    def _det_overlap(
        self, green: jnp.ndarray, cre: jnp.ndarray, des: jnp.ndarray
    ) -> jnp.ndarray:
        return jnp.linalg.det(green[jnp.ix_(cre, des)])

    @partial(jit, static_argnums=0)
    def _calc_green_restricted(
        self, walker: jnp.ndarray, wave_data: dict
    ) -> jnp.ndarray:
        ref_det = wave_data["ref_det"][0]
        return (
            walker.dot(
                jnp.linalg.inv(walker[jnp.nonzero(ref_det, size=self.nelec[0])[0], :])
            )
        ).T

    @partial(jit, static_argnums=0)
    def _calc_overlap_restricted(self, walker: jnp.ndarray, wave_data: dict) -> complex:
        """Calclulates < psi_T | walker > efficiently using Wick's theorem"""
        Acre, Ades, Bcre, Bdes, coeff, ref_det = (
            wave_data["Acre"],
            wave_data["Ades"],
            wave_data["Bcre"],
            wave_data["Bdes"],
            wave_data["coeff"],
            wave_data["ref_det"],
        )
        green = self._calc_green_restricted(walker, wave_data)

        # overlap with the reference determinant
        overlap_0 = (
            jnp.linalg.det(walker[jnp.nonzero(ref_det[0], size=self.nelec[0])[0], :])
            ** 2
        )

        # overlap / overlap_0
        overlap = coeff[(0, 0)] + 0.0j

        for i in range(1, self.max_excitation + 1):
            overlap += vmap(self._det_overlap, in_axes=(None, 0, 0))(
                green, Acre[(i, 0)], Ades[(i, 0)]
            ).dot(coeff[(i, 0)])
            overlap += vmap(self._det_overlap, in_axes=(None, 0, 0))(
                green, Bcre[(0, i)], Bdes[(0, i)]
            ).dot(coeff[(0, i)])

            for j in range(1, self.max_excitation - i + 1):
                overlap_a = vmap(self._det_overlap, in_axes=(None, 0, 0))(
                    green, Acre[(i, j)], Ades[(i, j)]
                )
                overlap_b = vmap(self._det_overlap, in_axes=(None, 0, 0))(
                    green, Bcre[(i, j)], Bdes[(i, j)]
                )
                overlap += (overlap_a * overlap_b) @ coeff[(i, j)]

        return (overlap * overlap_0)[0]

    @partial(jit, static_argnums=0)
    def _calc_green(
        self, walker_up: jnp.ndarray, walker_dn: jnp.ndarray, wave_data: dict
    ) -> list:
        ref_det = wave_data["ref_det"]
        green_up = (
            walker_up.dot(
                jnp.linalg.inv(
                    walker_up[jnp.nonzero(ref_det[0], size=self.nelec[0])[0], :]
                )
            )
        ).T
        green_dn = (
            walker_dn.dot(
                jnp.linalg.inv(
                    walker_dn[jnp.nonzero(ref_det[1], size=self.nelec[1])[0], :]
                )
            )
        ).T
        return [green_up, green_dn]

    @partial(jit, static_argnums=0)
    def _calc_overlap(
        self, walker_up: jnp.ndarray, walker_dn: jnp.ndarray, wave_data: dict
    ) -> complex:
        """Calclulates < psi_T | walker > efficiently using Wick's theorem"""
        Acre, Ades, Bcre, Bdes, coeff, ref_det = (
            wave_data["Acre"],
            wave_data["Ades"],
            wave_data["Bcre"],
            wave_data["Bdes"],
            wave_data["coeff"],
            wave_data["ref_det"],
        )
        green = self._calc_green(walker_up, walker_dn, wave_data)

        # overlap with the reference determinant
        overlap_0 = jnp.linalg.det(
            walker_up[jnp.nonzero(ref_det[0], size=self.nelec[0])[0], :]
        ) * jnp.linalg.det(walker_dn[jnp.nonzero(ref_det[1], size=self.nelec[1])[0], :])

        # overlap / overlap_0
        overlap = coeff[(0, 0)] + 0.0j

<<<<<<< HEAD
        for i in range(1, self.max_excitation + 1):
            overlap += vmap(self._det_overlap, in_axes=(None, 0, 0))(
                green[0], Acre[(i, 0)], Ades[(i, 0)]
            ).dot(coeff[(i, 0)])
            overlap += vmap(self._det_overlap, in_axes=(None, 0, 0))(
                green[1], Bcre[(0, i)], Bdes[(0, i)]
            ).dot(coeff[(0, i)])

            for j in range(1, self.max_excitation - i + 1):
                overlap_a = vmap(self._det_overlap, in_axes=(None, 0, 0))(
                    green[0], Acre[(i, j)], Ades[(i, j)]
                )
                overlap_b = vmap(self._det_overlap, in_axes=(None, 0, 0))(
                    green[1], Bcre[(i, j)], Bdes[(i, j)]
                )
                overlap += (overlap_a * overlap_b) @ coeff[(i, j)]

        return (overlap * overlap_0)[0]

    def _calc_rdm1(self, wave_data: dict) -> jnp.ndarray:
        """Spatial 1RDM of the reference det"""
        ref_det = wave_data["ref_det"]
        orb_mat = np.eye(self.norb)
        orbs_up = orb_mat[:, ref_det[0] > 0]
        orbs_dn = orb_mat[:, ref_det[1] > 0]
        rdm_up = orbs_up @ orbs_up.T
        rdm_dn = orbs_dn @ orbs_dn.T
        return jnp.array([rdm_up, rdm_dn])

    def __hash__(self) -> int:
        return hash(tuple(self.__dict__.values()))
=======
    def __hash__(self):
        return hash((self.norb, self.nelec, self.max_excitation, self.eps))


@dataclass
class CISD(wave_function_auto_restricted):
    """This class contains functions for the CISD wavefunction
    |0> + c(ia) |ia> + c(ia jb) |ia jb>

    . The wave_data need to store the coefficient C(ia) and C(ia jb)
    """

    norb: int
    nelec: int
    eps: float = 1.0e-4  # finite difference step size in local energy calculations


    @partial(jit, static_argnums=0)
    def calc_green(self, walker: jnp.ndarray) -> jnp.ndarray:
        return (walker.dot(jnp.linalg.inv(walker[: walker.shape[1], :]))).T

    @partial(jit, static_argnums=0)
    def calc_overlap(self,walker: jnp.ndarray, wave_data: dict) -> complex:
        nocc, ci1, ci2 = walker.shape[1], wave_data["ci1"], wave_data["ci2"]
        GF = self.calc_green(walker)
        o0 = jnp.linalg.det(walker[: walker.shape[1], :]) ** 2
        o1 = jnp.einsum('ia,ia', ci1, GF[:,nocc:])
        o2 = 2*jnp.einsum('iajb, ia, jb', ci2, GF[:,nocc:], GF[:,nocc:]) - jnp.einsum('iajb, ib, ja', ci2, GF[:,nocc:], GF[:,nocc:])
        return (1. + 2*o1 + o2) * o0



    @partial(jit, static_argnums=0)
    def get_rdm1(self, wave_data: dict) -> jnp.ndarray:
        """Spatial 1RDM of the reference det"""
        rdm1 = 2 * np.eye(self.norb, self.nelec).dot(np.eye(self.norb, self.nelec).T)
        return rdm1

    # not implemented
    @partial(jit, static_argnums=0)
    def optimize_orbs(self, ham_data: dict, wave_data: dict) -> dict:
        return wave_data

    def __hash__(self):
        return hash((self.norb, self.nelec, 2, self.eps))


@dataclass
class CISD_THC(wave_function_auto_restricted):
    """This class contains functions for the CISD wavefunction
    |0> + c(ia) |ia> + c(ia jb) |ia jb>

    . The wave_data need to store the coefficient C(ia) and C(ia jb)  in the THC format
    i.e. C(i,a,j,b) = X1(P,i) X2(P,a) V(P,Q) X1(P,j) X2(P,b) 
    """

    norb: int
    nelec: int
    eps: float = 1.0e-4  # finite difference step size in local energy calculations


    @partial(jit, static_argnums=0)
    def calc_green(self, walker: jnp.ndarray) -> jnp.ndarray:
        return (walker.dot(jnp.linalg.inv(walker[: walker.shape[1], :]))).T

    @partial(jit, static_argnums=0)
    def calc_overlap(self,walker: jnp.ndarray, wave_data: dict) -> complex:
        nocc, ci1, Xocc, Xvirt, VKL = walker.shape[1], wave_data["ci1"], wave_data["Xocc"], wave_data["Xvirt"], wave_data["VKL"]
        GF = self.calc_green(walker)

        o0 = jnp.linalg.det(walker[: walker.shape[1], :]) ** 2

        o1 = jnp.einsum('ia,ia', ci1, GF[:,nocc:])

        #A = jnp.einsum('ia,Pi,Pa->P', GF[:,nocc:], Xocc, Xvirt)
        #o2 = 2*jnp.einsum('P,PQ,Q', A, VKL, A) 

        gv = GF[:, nocc:] @ Xvirt.T
        A = jnp.einsum("Pi,iP->P", Xocc, gv)
        o2 = 2 * (A @ VKL).dot(A)

        B = Xocc @ gv
        o2 -= jnp.sum(B * B.T * VKL)

        return (1. + 2*o1 + o2) * o0


    @partial(jit, static_argnums=0)
    def get_rdm1(self, wave_data: dict) -> jnp.ndarray:
        """Spatial 1RDM of the reference det"""
        rdm1 = 2 * np.eye(self.norb, self.nelec).dot(np.eye(self.norb, self.nelec).T)
        return rdm1

    # not implemented
    @partial(jit, static_argnums=0)
    def optimize_orbs(self, ham_data: dict, wave_data: dict) -> dict:
        return wave_data

    def __hash__(self):
        return hash((self.norb, self.nelec, 2, self.eps))


@dataclass
class UCISD(wave_function_auto_unrestricted):
    """This class contains functions for the CISD wavefunction
    |0> + c(ia) |ia> + c(ia jb) |ia jb>

    . The wave_data need to store the coefficient C(ia) and C(ia jb)
    """

    norb: int
    nelec: Tuple[int, int]
    eps: float = 1.0e-4  # finite difference step size in local energy calculations


    @partial(jit, static_argnums=0)
    def calc_green(
        self, 
        walker_up: jnp.ndarray,
        walker_dn: jnp.ndarray
    ) -> Tuple[jnp.ndarray, jnp.ndarray]:
        
        green_up = (
            walker_up.dot(
                jnp.linalg.inv(walker_up[:walker_up.shape[1],:]))
            ).T
        green_dn = (
            walker_up.dot(
                jnp.linalg.inv(walker_up[:walker_dn.shape[1],:]))
            ).T
        return [green_up, green_dn]

    @partial(jit, static_argnums=0)
    def calc_overlap(self,walker_up: jnp.ndarray, walker_dn: jnp.ndarray, wave_data: dict) -> complex:

        noccA, ci1A, ci2AA = walker_up.shape[1], wave_data["ci1A"], wave_data["ci2AA"]
        noccB, ci1B, ci2BB = walker_dn.shape[1], wave_data["ci1A"], wave_data["ci2BB"]
        ci2AB = wave_data["ci2AB"]

        GFA, GFB = self.calc_green(walker_up, walker_dn)

        o0 = jnp.linalg.det(walker_up[: noccA, :]) *\
             jnp.linalg.det(walker_dn[: noccB, :]) 

        o1 = jnp.einsum('ia,ia', ci1A, GFA[:,noccA:]) +\
             jnp.einsum('ia,ia', ci1A, GFA[:,noccB:])

        ##AA        
        o2  = 0.25*jnp.einsum('iajb, ia, jb', ci2AA, GFA[:,noccA:], GFA[:,noccA:])
        o2 -= 0.25*jnp.einsum('iajb, ib, ja', ci2AA, GFA[:,noccA:], GFA[:,noccA:])

        ##BB
        o2 += 0.25*jnp.einsum('iajb, ia, jb', ci2BB, GFB[:,noccB:], GFB[:,noccB:])
        o2 -= 0.25*jnp.einsum('iajb, ib, ja', ci2BB, GFB[:,noccB:], GFB[:,noccB:])

        ##AB
        o2 += jnp.einsum('iajb, ia, jb', ci2AB, GFA[:,noccA:], GFB[:,noccB:])

        return (1. + o1 + o2) * o0



    @partial(jit, static_argnums=0)
    def get_rdm1(self, wave_data: dict) -> jnp.ndarray:
        """Spatial 1RDM of the reference det"""
        rdm1 = 2 * np.eye(self.norb, self.nelec).dot(np.eye(self.norb, self.nelec).T)
        return rdm1

    # not implemented
    @partial(jit, static_argnums=0)
    def optimize_orbs(self, ham_data: dict, wave_data: dict) -> dict:
        return wave_data

    def __hash__(self):
        return hash((self.norb, self.nelec, 2, self.eps))

>>>>>>> eeb297a7
<|MERGE_RESOLUTION|>--- conflicted
+++ resolved
@@ -12,9 +12,14 @@
 from functools import partial, singledispatchmethod
 from typing import Any, List, Sequence, Tuple
 
+from jax import config
+
+config.update("jax_enable_x64", True)
+config.update("jax_platform_name", "cpu")
+
 import jax.numpy as jnp
 import jax.scipy as jsp
-from jax import jit, jvp, lax, vjp, vmap, config
+from jax import config, jit, jvp, lax, vjp, vmap
 
 from ad_afqmc import linalg_utils
 
@@ -1660,7 +1665,6 @@
         # overlap / overlap_0
         overlap = coeff[(0, 0)] + 0.0j
 
-<<<<<<< HEAD
         for i in range(1, self.max_excitation + 1):
             overlap += vmap(self._det_overlap, in_axes=(None, 0, 0))(
                 green[0], Acre[(i, 0)], Ades[(i, 0)]
@@ -1692,83 +1696,143 @@
 
     def __hash__(self) -> int:
         return hash(tuple(self.__dict__.values()))
-=======
-    def __hash__(self):
-        return hash((self.norb, self.nelec, self.max_excitation, self.eps))
 
 
 @dataclass
-class CISD(wave_function_auto_restricted):
+class CISD(wave_function_auto):
     """This class contains functions for the CISD wavefunction
     |0> + c(ia) |ia> + c(ia jb) |ia jb>
 
     . The wave_data need to store the coefficient C(ia) and C(ia jb)
+    """
+
+    norb: int
+    nelec: Tuple[int, int]
+    eps: float = 1.0e-4  # finite difference step size in local energy calculations
+
+    @partial(jit, static_argnums=0)
+    def _calc_green_restricted(self, walker: jnp.ndarray) -> jnp.ndarray:
+        return (walker.dot(jnp.linalg.inv(walker[: walker.shape[1], :]))).T
+
+    @partial(jit, static_argnums=0)
+    def _calc_overlap_restricted(self, walker: jnp.ndarray, wave_data: dict) -> complex:
+        nocc, ci1, ci2 = walker.shape[1], wave_data["ci1"], wave_data["ci2"]
+        GF = self._calc_green_restricted(walker)
+        o0 = jnp.linalg.det(walker[: walker.shape[1], :]) ** 2
+        o1 = jnp.einsum("ia,ia", ci1, GF[:, nocc:])
+        o2 = 2 * jnp.einsum(
+            "iajb, ia, jb", ci2, GF[:, nocc:], GF[:, nocc:]
+        ) - jnp.einsum("iajb, ib, ja", ci2, GF[:, nocc:], GF[:, nocc:])
+        return (1.0 + 2 * o1 + o2) * o0
+
+    def __hash__(self) -> int:
+        return hash(tuple(self.__dict__.values()))
+
+
+@dataclass
+class UCISD(wave_function_auto):
+    """This class contains functions for the CISD wavefunction
+    |0> + c(ia) |ia> + c(ia jb) |ia jb>
+
+    . The wave_data need to store the coefficient C(ia) and C(ia jb)
+    """
+
+    norb: int
+    nelec: Tuple[int, int]
+    eps: float = 1.0e-4  # finite difference step size in local energy calculations
+
+    @partial(jit, static_argnums=0)
+    def _calc_green_restricted(self, walker: jnp.ndarray) -> jnp.ndarray:
+        return (walker.dot(jnp.linalg.inv(walker[: walker.shape[1], :]))).T
+
+    @partial(jit, static_argnums=0)
+    def _calc_overlap_restricted(self, walker: jnp.ndarray, wave_data: dict) -> complex:
+        nocc, ci1, ci2 = walker.shape[1], wave_data["ci1"], wave_data["ci2"]
+        GF = self._calc_green_restricted(walker)
+        o0 = jnp.linalg.det(walker[: walker.shape[1], :]) ** 2
+        o1 = jnp.einsum("ia,ia", ci1, GF[:, nocc:])
+        o2 = 2 * jnp.einsum(
+            "iajb, ia, jb", ci2, GF[:, nocc:], GF[:, nocc:]
+        ) - jnp.einsum("iajb, ib, ja", ci2, GF[:, nocc:], GF[:, nocc:])
+        return (1.0 + 2 * o1 + o2) * o0
+
+    @partial(jit, static_argnums=0)
+    def _calc_green(
+        self, walker_up: jnp.ndarray, walker_dn: jnp.ndarray
+    ) -> Tuple[jnp.ndarray, jnp.ndarray]:
+
+        green_up = (walker_up.dot(jnp.linalg.inv(walker_up[: walker_up.shape[1], :]))).T
+        green_dn = (walker_up.dot(jnp.linalg.inv(walker_up[: walker_dn.shape[1], :]))).T
+        return [green_up, green_dn]
+
+    @partial(jit, static_argnums=0)
+    def _calc_overlap(
+        self, walker_up: jnp.ndarray, walker_dn: jnp.ndarray, wave_data: dict
+    ) -> complex:
+
+        noccA, ci1A, ci2AA = walker_up.shape[1], wave_data["ci1A"], wave_data["ci2AA"]
+        noccB, ci1B, ci2BB = walker_dn.shape[1], wave_data["ci1A"], wave_data["ci2BB"]
+        ci2AB = wave_data["ci2AB"]
+
+        GFA, GFB = self._calc_green(walker_up, walker_dn)
+
+        o0 = jnp.linalg.det(walker_up[:noccA, :]) * jnp.linalg.det(walker_dn[:noccB, :])
+
+        o1 = jnp.einsum("ia,ia", ci1A, GFA[:, noccA:]) + jnp.einsum(
+            "ia,ia", ci1A, GFA[:, noccB:]
+        )
+
+        ##AA
+        o2 = 0.25 * jnp.einsum("iajb, ia, jb", ci2AA, GFA[:, noccA:], GFA[:, noccA:])
+        o2 -= 0.25 * jnp.einsum("iajb, ib, ja", ci2AA, GFA[:, noccA:], GFA[:, noccA:])
+
+        ##BB
+        o2 += 0.25 * jnp.einsum("iajb, ia, jb", ci2BB, GFB[:, noccB:], GFB[:, noccB:])
+        o2 -= 0.25 * jnp.einsum("iajb, ib, ja", ci2BB, GFB[:, noccB:], GFB[:, noccB:])
+
+        ##AB
+        o2 += jnp.einsum("iajb, ia, jb", ci2AB, GFA[:, noccA:], GFB[:, noccB:])
+
+        return (1.0 + o1 + o2) * o0
+
+    def __hash__(self) -> int:
+        return hash(tuple(self.__dict__.values()))
+
+
+@dataclass
+class CISD_THC(wave_function_auto):
+    """This class contains functions for the CISD wavefunction
+    |0> + c(ia) |ia> + c(ia jb) |ia jb>
+
+    . The wave_data need to store the coefficient C(ia) and C(ia jb)  in the THC format
+    i.e. C(i,a,j,b) = X1(P,i) X2(P,a) V(P,Q) X1(P,j) X2(P,b)
     """
 
     norb: int
     nelec: int
     eps: float = 1.0e-4  # finite difference step size in local energy calculations
 
-
-    @partial(jit, static_argnums=0)
-    def calc_green(self, walker: jnp.ndarray) -> jnp.ndarray:
+    @partial(jit, static_argnums=0)
+    def _calc_green_restricted(self, walker: jnp.ndarray) -> jnp.ndarray:
         return (walker.dot(jnp.linalg.inv(walker[: walker.shape[1], :]))).T
 
     @partial(jit, static_argnums=0)
-    def calc_overlap(self,walker: jnp.ndarray, wave_data: dict) -> complex:
-        nocc, ci1, ci2 = walker.shape[1], wave_data["ci1"], wave_data["ci2"]
-        GF = self.calc_green(walker)
+    def _calc_overlap_restricted(self, walker: jnp.ndarray, wave_data: dict) -> complex:
+        nocc, ci1, Xocc, Xvirt, VKL = (
+            walker.shape[1],
+            wave_data["ci1"],
+            wave_data["Xocc"],
+            wave_data["Xvirt"],
+            wave_data["VKL"],
+        )
+        GF = self._calc_green_restricted(walker)
+
         o0 = jnp.linalg.det(walker[: walker.shape[1], :]) ** 2
-        o1 = jnp.einsum('ia,ia', ci1, GF[:,nocc:])
-        o2 = 2*jnp.einsum('iajb, ia, jb', ci2, GF[:,nocc:], GF[:,nocc:]) - jnp.einsum('iajb, ib, ja', ci2, GF[:,nocc:], GF[:,nocc:])
-        return (1. + 2*o1 + o2) * o0
-
-
-
-    @partial(jit, static_argnums=0)
-    def get_rdm1(self, wave_data: dict) -> jnp.ndarray:
-        """Spatial 1RDM of the reference det"""
-        rdm1 = 2 * np.eye(self.norb, self.nelec).dot(np.eye(self.norb, self.nelec).T)
-        return rdm1
-
-    # not implemented
-    @partial(jit, static_argnums=0)
-    def optimize_orbs(self, ham_data: dict, wave_data: dict) -> dict:
-        return wave_data
-
-    def __hash__(self):
-        return hash((self.norb, self.nelec, 2, self.eps))
-
-
-@dataclass
-class CISD_THC(wave_function_auto_restricted):
-    """This class contains functions for the CISD wavefunction
-    |0> + c(ia) |ia> + c(ia jb) |ia jb>
-
-    . The wave_data need to store the coefficient C(ia) and C(ia jb)  in the THC format
-    i.e. C(i,a,j,b) = X1(P,i) X2(P,a) V(P,Q) X1(P,j) X2(P,b) 
-    """
-
-    norb: int
-    nelec: int
-    eps: float = 1.0e-4  # finite difference step size in local energy calculations
-
-
-    @partial(jit, static_argnums=0)
-    def calc_green(self, walker: jnp.ndarray) -> jnp.ndarray:
-        return (walker.dot(jnp.linalg.inv(walker[: walker.shape[1], :]))).T
-
-    @partial(jit, static_argnums=0)
-    def calc_overlap(self,walker: jnp.ndarray, wave_data: dict) -> complex:
-        nocc, ci1, Xocc, Xvirt, VKL = walker.shape[1], wave_data["ci1"], wave_data["Xocc"], wave_data["Xvirt"], wave_data["VKL"]
-        GF = self.calc_green(walker)
-
-        o0 = jnp.linalg.det(walker[: walker.shape[1], :]) ** 2
-
-        o1 = jnp.einsum('ia,ia', ci1, GF[:,nocc:])
-
-        #A = jnp.einsum('ia,Pi,Pa->P', GF[:,nocc:], Xocc, Xvirt)
-        #o2 = 2*jnp.einsum('P,PQ,Q', A, VKL, A) 
+
+        o1 = jnp.einsum("ia,ia", ci1, GF[:, nocc:])
+
+        # A = jnp.einsum('ia,Pi,Pa->P', GF[:,nocc:], Xocc, Xvirt)
+        # o2 = 2*jnp.einsum('P,PQ,Q', A, VKL, A)
 
         gv = GF[:, nocc:] @ Xvirt.T
         A = jnp.einsum("Pi,iP->P", Xocc, gv)
@@ -1777,96 +1841,7 @@
         B = Xocc @ gv
         o2 -= jnp.sum(B * B.T * VKL)
 
-        return (1. + 2*o1 + o2) * o0
-
-
-    @partial(jit, static_argnums=0)
-    def get_rdm1(self, wave_data: dict) -> jnp.ndarray:
-        """Spatial 1RDM of the reference det"""
-        rdm1 = 2 * np.eye(self.norb, self.nelec).dot(np.eye(self.norb, self.nelec).T)
-        return rdm1
-
-    # not implemented
-    @partial(jit, static_argnums=0)
-    def optimize_orbs(self, ham_data: dict, wave_data: dict) -> dict:
-        return wave_data
+        return (1.0 + 2 * o1 + o2) * o0
 
     def __hash__(self):
-        return hash((self.norb, self.nelec, 2, self.eps))
-
-
-@dataclass
-class UCISD(wave_function_auto_unrestricted):
-    """This class contains functions for the CISD wavefunction
-    |0> + c(ia) |ia> + c(ia jb) |ia jb>
-
-    . The wave_data need to store the coefficient C(ia) and C(ia jb)
-    """
-
-    norb: int
-    nelec: Tuple[int, int]
-    eps: float = 1.0e-4  # finite difference step size in local energy calculations
-
-
-    @partial(jit, static_argnums=0)
-    def calc_green(
-        self, 
-        walker_up: jnp.ndarray,
-        walker_dn: jnp.ndarray
-    ) -> Tuple[jnp.ndarray, jnp.ndarray]:
-        
-        green_up = (
-            walker_up.dot(
-                jnp.linalg.inv(walker_up[:walker_up.shape[1],:]))
-            ).T
-        green_dn = (
-            walker_up.dot(
-                jnp.linalg.inv(walker_up[:walker_dn.shape[1],:]))
-            ).T
-        return [green_up, green_dn]
-
-    @partial(jit, static_argnums=0)
-    def calc_overlap(self,walker_up: jnp.ndarray, walker_dn: jnp.ndarray, wave_data: dict) -> complex:
-
-        noccA, ci1A, ci2AA = walker_up.shape[1], wave_data["ci1A"], wave_data["ci2AA"]
-        noccB, ci1B, ci2BB = walker_dn.shape[1], wave_data["ci1A"], wave_data["ci2BB"]
-        ci2AB = wave_data["ci2AB"]
-
-        GFA, GFB = self.calc_green(walker_up, walker_dn)
-
-        o0 = jnp.linalg.det(walker_up[: noccA, :]) *\
-             jnp.linalg.det(walker_dn[: noccB, :]) 
-
-        o1 = jnp.einsum('ia,ia', ci1A, GFA[:,noccA:]) +\
-             jnp.einsum('ia,ia', ci1A, GFA[:,noccB:])
-
-        ##AA        
-        o2  = 0.25*jnp.einsum('iajb, ia, jb', ci2AA, GFA[:,noccA:], GFA[:,noccA:])
-        o2 -= 0.25*jnp.einsum('iajb, ib, ja', ci2AA, GFA[:,noccA:], GFA[:,noccA:])
-
-        ##BB
-        o2 += 0.25*jnp.einsum('iajb, ia, jb', ci2BB, GFB[:,noccB:], GFB[:,noccB:])
-        o2 -= 0.25*jnp.einsum('iajb, ib, ja', ci2BB, GFB[:,noccB:], GFB[:,noccB:])
-
-        ##AB
-        o2 += jnp.einsum('iajb, ia, jb', ci2AB, GFA[:,noccA:], GFB[:,noccB:])
-
-        return (1. + o1 + o2) * o0
-
-
-
-    @partial(jit, static_argnums=0)
-    def get_rdm1(self, wave_data: dict) -> jnp.ndarray:
-        """Spatial 1RDM of the reference det"""
-        rdm1 = 2 * np.eye(self.norb, self.nelec).dot(np.eye(self.norb, self.nelec).T)
-        return rdm1
-
-    # not implemented
-    @partial(jit, static_argnums=0)
-    def optimize_orbs(self, ham_data: dict, wave_data: dict) -> dict:
-        return wave_data
-
-    def __hash__(self):
-        return hash((self.norb, self.nelec, 2, self.eps))
-
->>>>>>> eeb297a7
+        return hash(tuple(self.__dict__.values()))