--- conflicted
+++ resolved
@@ -1007,10 +1007,6 @@
                 update_constants[0] * (g_ji * sg_i - g_ii * sg_j) - sg_j,
             )
         )
-<<<<<<< HEAD
-
-=======
->>>>>>> 750bf4d9
         green = jnp.where(jnp.isinf(green), 0.0, green)
         green = jnp.where(jnp.isnan(green), 0.0, green)
         return green
