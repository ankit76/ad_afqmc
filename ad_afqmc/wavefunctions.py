from abc import ABC, abstractmethod
from dataclasses import dataclass
from functools import partial, singledispatchmethod
from typing import Any, List, Literal, Optional, Sequence, Tuple, Union

import jax
import jax.numpy as jnp
import jax.scipy as jsp
import numpy as np
from jax import jit, jvp, lax, random, vjp, vmap
from jax._src.typing import DTypeLike
import jax.scipy.linalg as la

from ad_afqmc import linalg_utils, walkers
from ad_afqmc.walkers import GHFWalkers, RHFWalkers, UHFWalkers, walker_batch


class wave_function(ABC):
    """Base class for wave functions. Contains methods for wave function measurements.

    The measurement methods support three types of walker chunks:

    1) generalized / GHF : walkers is a jax.Array of shape (nwalkers, norb, nelec[0] + nelec[1]).

    2) unrestricted / UHF : walkers is a list ([up, down]). up and down are jax.Arrays of shapes
    (nwalkers, norb, nelec[sigma]). In this case the _calc_<property>_unrestricted method is mapped over.

    3) restricted / RHF (up and down dets are assumed to be the same): walkers is a jax.Array of shape
    (nwalkers, max(nelec[0], nelec[1])). In this case the _calc_<property>_restricted method is mapped over.
    By default this method is defined to call _calc_<property>. For certain trial states, one can override
    it for computational efficiency.

    A minimal implementation of a wave function should define the _calc_<property> methods for
    property = overlap, force_bias, energy.

    The wave function data is stored in a separate wave_data dictionary. Its structure depends on the
    wave function type and is described in the corresponding class. It may contain "rdm1" which is a
    one-body spin RDM (2, norb, norb). If it is not provided, wave function specific methods are called.

    Attributes:
        norb: Number of orbitals.
        nelec: Number of electrons of each spin.
        n_chunks: Number of chunks used in scan.
        projector: Type of symmetry projector used in the trial wave function.
    """

    norb: int
    nelec: Tuple[int, int]
    n_chunks: int = 1
    projector: Optional[str] = None

    @singledispatchmethod
    def calc_overlap(self, walkers, wave_data: dict) -> jax.Array:
        """Calculate the overlap < psi_t | walker > for a batch of walkers.

        Args:
            walkers : list or jax.Array
                The batched walkers.
            wave_data : dict
                The trial wave function data.

        Returns:
            jax.Array: The overlap of the walkers with the trial wave function.
        """
        raise NotImplementedError("Walker type not supported")

    @calc_overlap.register
    def _(self, walkers: UHFWalkers, wave_data: dict) -> jax.Array:
        return walkers.apply_chunked(
            self._calc_overlap_unrestricted_handler, self.n_chunks, wave_data
        )

    def _calc_overlap_unrestricted_handler(
        self, walker_up: jax.Array, walker_dn: jax.Array, wave_data: dict
    ) -> jax.Array:
        if self.projector == "s2":
            return self._calc_overlap_s2(walker_up, walker_dn, wave_data)
        elif self.projector == "tr" and self.nelec[0] == self.nelec[1]:
            return self._calc_overlap_tr(walker_up, walker_dn, wave_data)
        else:
            return self._calc_overlap_unrestricted(walker_up, walker_dn, wave_data)

    def _calc_overlap_s2(
        self, walker_up: jax.Array, walker_dn: jax.Array, wave_data: dict
    ) -> jax.Array:
        # assume s = Sz = walkers[0].shape[1] - walkers[1].shape[1]
        _, _, wigner, beta_vals = wave_data["wigner"]

        RotMatrix = vmap(
            lambda beta: jnp.array(
                [
                    [jnp.cos(beta / 2), jnp.sin(beta / 2)],
                    [-jnp.sin(beta / 2), jnp.cos(beta / 2)],
                ]
            )
        )(beta_vals)

        def applyRotMat(detA, detB, mat):
            A, B = detA * mat[0, 0], detB * mat[0, 1]
            C, D = detA * mat[1, 0], detB * mat[1, 1]

            detAout = jnp.block([[A, B], [C, D]])
            return detAout

        S2walkers = vmap(applyRotMat, (None, None, 0))(walker_up, walker_dn, RotMatrix)
        ovlp = vmap(self._calc_overlap_generalized, (0, None))(S2walkers, wave_data)
        totalOvlp = jnp.sum(ovlp * wigner)
        return totalOvlp

    def _calc_overlap_tr(
        self, walker_up: jax.Array, walker_dn: jax.Array, wave_data: dict
    ) -> jax.Array:
        overlap_1 = self._calc_overlap_unrestricted(walker_up, walker_dn, wave_data)
        overlap_2 = self._calc_overlap_unrestricted(walker_dn, walker_up, wave_data)
        return overlap_1 + overlap_2

    @calc_overlap.register
    def _(self, walkers: RHFWalkers, wave_data: dict) -> jax.Array:
        return walkers.apply_chunked(
            self._calc_overlap_restricted, self.n_chunks, wave_data
        )

    @calc_overlap.register
    def _(self, walkers: GHFWalkers, wave_data: dict) -> jax.Array:
        return walkers.apply_chunked(
            self._calc_overlap_generalized_handler, self.n_chunks, wave_data
        )

    def _calc_overlap_generalized_handler(
        self, walker: jax.Array, wave_data: dict
    ) -> jax.Array:
        if self.projector is not None:
            raise NotImplementedError(
                "Symmetry projectors are not implemented for generalized walkers."
            )
        else:
            return self._calc_overlap_generalized(walker, wave_data)

    @partial(jit, static_argnums=0)
    def _calc_overlap_restricted(self, walker: jax.Array, wave_data: dict) -> jax.Array:
        """Overlap for a single restricted walker."""
        return self._calc_overlap_unrestricted(
            walker[:, : self.nelec[0]], walker[:, : self.nelec[1]], wave_data
        )

    @partial(jit, static_argnums=0)
    def _calc_overlap_unrestricted(
        self, walker: jax.Array, wave_data: dict
    ) -> jax.Array:
        """Overlap for a single unrestricted walker."""
        raise NotImplementedError("Overlap not defined")

    @partial(jit, static_argnums=0)
    def _calc_overlap_generalized(
        self, walker: jax.Array, wave_data: dict
    ) -> jax.Array:
        """Overlap for a single generalized walker."""
        raise NotImplementedError("Overlap not defined")

    @singledispatchmethod
    def calc_force_bias(self, walkers, ham_data: dict, wave_data: dict) -> jax.Array:
        """Calculate the force bias < psi_T | chol | walker > / < psi_T | walker > for a batch of walkers.

        Args:
            walkers : list or jax.Array
                The batched walkers.
            ham_data : dict
                The hamiltonian data.
            wave_data : dict
                The trial wave function data.

        Returns:
            jax.Array: The force bias.
        """
        raise NotImplementedError("Walker type not supported")

    @calc_force_bias.register
    def _(self, walkers: UHFWalkers, ham_data: dict, wave_data: dict) -> jax.Array:
        return walkers.apply_chunked(
            self._calc_force_bias_unrestricted, self.n_chunks, ham_data, wave_data
        )

    @calc_force_bias.register
    def _(self, walkers: RHFWalkers, ham_data: dict, wave_data: dict) -> jax.Array:
        return walkers.apply_chunked(
            self._calc_force_bias_restricted, self.n_chunks, ham_data, wave_data
        )

    @calc_force_bias.register
    def _(self, walkers: GHFWalkers, ham_data: dict, wave_data: dict) -> jax.Array:
        return walkers.apply_chunked(
            self._calc_force_bias_generalized, self.n_chunks, ham_data, wave_data
        )

    @partial(jit, static_argnums=0)
    def _calc_force_bias_restricted(
        self, walker: jax.Array, ham_data: dict, wave_data: dict
    ) -> jax.Array:
        """Force bias for a single restricted walker."""
        return self._calc_force_bias_unrestricted(
            walker[:, : self.nelec[0]], walker[:, : self.nelec[1]], ham_data, wave_data
        )

    @partial(jit, static_argnums=0)
    def _calc_force_bias_generalized(
        self, walker: jax.Array, ham_data: dict, wave_data: dict
    ) -> jax.Array:
        """Force bias for a single walker."""
        raise NotImplementedError("Force bias not defined")

    @partial(jit, static_argnums=0)
    def _calc_force_bias_unrestricted(
        self,
        walker_up: jax.Array,
        walker_dn: jax.Array,
        ham_data: dict,
        wave_data: dict,
    ) -> jax.Array:
        """Force bias for a single walker."""
        raise NotImplementedError("Force bias not defined")

    @singledispatchmethod
    def calc_energy(self, walkers, ham_data: dict, wave_data: dict) -> jax.Array:
        """Calculate the energy < psi_T | H | walker > / < psi_T | walker > for a batch of walkers.

        Args:
            walkers : list or jax.Array
                The batched walkers.
            ham_data : dict
                The hamiltonian data.
            wave_data : dict
                The trial wave function data.

        Returns:
            jax.Array: The energy.
        """
        raise NotImplementedError("Walker type not supported")

    @calc_energy.register
    def _(self, walkers: UHFWalkers, ham_data: dict, wave_data: dict) -> jax.Array:
        return walkers.apply_chunked(
            self._calc_energy_unrestricted_handler, self.n_chunks, ham_data, wave_data
        )

    def _calc_energy_unrestricted_handler(
        self,
        walker_up: jax.Array,
        walker_dn: jax.Array,
        ham_data: dict,
        wave_data: dict,
    ) -> jax.Array:
        if self.projector == "s2":
            return self._calc_energy_s2(walker_up, walker_dn, ham_data, wave_data)
        elif self.projector == "tr" and self.nelec[0] == self.nelec[1]:
            return self._calc_energy_tr(walker_up, walker_dn, ham_data, wave_data)
        else:
            return self._calc_energy_unrestricted(
                walker_up, walker_dn, ham_data, wave_data
            )

    def _calc_energy_tr(
        self,
        walker_up: jax.Array,
        walker_dn: jax.Array,
        ham_data: dict,
        wave_data: dict,
    ) -> jax.Array:
        energy_1 = self._calc_energy_unrestricted(
            walker_up, walker_dn, ham_data, wave_data
        )
        energy_2 = self._calc_energy_unrestricted(
            walker_dn, walker_up, ham_data, wave_data
        )
        overlap_1 = self._calc_overlap_unrestricted(walker_up, walker_dn, wave_data)
        overlap_2 = self._calc_overlap_unrestricted(walker_dn, walker_up, wave_data)
        return (energy_1 * overlap_1 + energy_2 * overlap_2) / (overlap_1 + overlap_2)

    def _calc_energy_s2(
        self,
        walker_up: jax.Array,
        walker_dn: jax.Array,
        ham_data: dict,
        wave_data: dict,
    ) -> jax.Array:
        # assume s = Sz = walkers[0].shape[1] - walkers[1].shape[1]
        S, Sz, wigner, beta_vals = wave_data["wigner"]

        RotMatrix = vmap(
            lambda beta: jnp.array(
                [
                    [jnp.cos(beta / 2), jnp.sin(beta / 2)],
                    [-jnp.sin(beta / 2), jnp.cos(beta / 2)],
                ]
            )
        )(beta_vals)

        def applyRotMat(detA, detB, mat):
            A, B = detA * mat[0, 0], detB * mat[0, 1]
            C, D = detA * mat[1, 0], detB * mat[1, 1]

            detAout = jnp.block([[A, B], [C, D]])
            return detAout

        S2walkers = vmap(applyRotMat, (None, None, 0))(walker_up, walker_dn, RotMatrix)
        ovlp = vmap(self._calc_overlap_generalized, (0, None))(S2walkers, wave_data)
        Eloc = vmap(self._calc_energy_generalized, (0, None, None))(
            S2walkers, ham_data, wave_data
        )
        totalOvlp = jnp.sum(ovlp * wigner)
        return jnp.sum(Eloc * ovlp * wigner) / totalOvlp

    @calc_energy.register
    def _(self, walkers: RHFWalkers, ham_data: dict, wave_data: dict) -> jax.Array:
        return walkers.apply_chunked(
            self._calc_energy_restricted, self.n_chunks, ham_data, wave_data
        )

    @calc_energy.register
    def _(self, walkers: GHFWalkers, ham_data: dict, wave_data: dict) -> jax.Array:
        return walkers.apply_chunked(
            self._calc_energy_generalized, self.n_chunks, ham_data, wave_data
        )

    @partial(jit, static_argnums=0)
    def _calc_energy_restricted(
        self, walker: jax.Array, ham_data: dict, wave_data: dict
    ) -> jax.Array:
        """Energy for a single restricted walker."""
        return self._calc_energy_unrestricted(
            walker[:, : self.nelec[0]], walker[:, : self.nelec[1]], ham_data, wave_data
        )

    @partial(jit, static_argnums=0)
    def _calc_energy_unrestricted(
        self,
        walker_up: jax.Array,
        walker_dn: jax.Array,
        ham_data: dict,
        wave_data: dict,
    ) -> jax.Array:
        """Energy for a single walker."""
        raise NotImplementedError("Energy not defined")

    @partial(jit, static_argnums=0)
    def _calc_energy_generalized(
        self,
        walker: jax.Array,
        ham_data: dict,
        wave_data: dict,
    ) -> jax.Array:
        """Energy for a single walker."""
        raise NotImplementedError("Energy not defined")

    def get_rdm1(self, wave_data: dict) -> jax.Array:
        """Returns the one-body spin reduced density matrix of the trial.
        Used for calculating mean-field shift and as a default value in cases of large
        deviations in observable samples. If wave_data contains "rdm1" this value is used,
        calls otherwise _calc_rdm1.

        Args:
            wave_data : The trial wave function data.

        Returns:
            rdm1: The one-body spin reduced density matrix (2, norb, norb).
        """
        if "rdm1" in wave_data:
            return jnp.array(wave_data["rdm1"])
        else:
            return self._calc_rdm1(wave_data)

    def _calc_rdm1(self, wave_data: dict) -> jax.Array:
        """Calculate the one-body spin reduced density matrix. Exact or approximate rdm1
        of the trial state.

        Args:
            wave_data : The trial wave function data.

        Returns:
            rdm1: The one-body spin reduced density matrix (2, norb, norb).
        """
        raise NotImplementedError(
            "One-body spin RDM not found in wave_data and not implemented for this trial."
        )

    def get_init_walkers(
        self, wave_data: dict, n_walkers: int, walker_type: str
    ) -> walker_batch:
        """Get the initial walkers. Uses the rdm1 natural orbitals.

        Args:
            wave_data: The trial wave function data.
            n_walkers: The number of walkers.
            restricted: Whether the walkers should be restricted.

        Returns:
            walkers: The initial walkers.
                If restricted, a single jax.Array of shape (nwalkers, norb, nelec[0]).
                If unrestricted, a list of two jax.Arrays each of shape (nwalkers, norb, nelec[sigma]).
                If generalized, a single jax.Array of shape (nwalkers, norb, nelec[0] + nelec[1]).
        """
        rdm1 = self.get_rdm1(wave_data)
        natorbs_up = jnp.linalg.eigh(rdm1[0])[1][:, ::-1][:, : self.nelec[0]]
        natorbs_dn = jnp.linalg.eigh(rdm1[1])[1][:, ::-1][:, : self.nelec[1]]

        if walker_type == "restricted":
            if self.nelec[0] == self.nelec[1]:
                det_overlap = np.linalg.det(
                    natorbs_up[:, : self.nelec[0]].T @ natorbs_dn[:, : self.nelec[1]]
                )
                if (
                    np.abs(det_overlap) > 1e-5
                ):  # probably should scale this threshold with number of electrons
                    return RHFWalkers(jnp.array([natorbs_up + 0.0j] * n_walkers))
                else:
                    overlaps = np.array(
                        [
                            natorbs_up[:, i].T @ natorbs_dn[:, i]
                            for i in range(self.nelec[0])
                        ]
                    )
                    new_vecs = natorbs_up[:, : self.nelec[0]] + np.einsum(
                        "ij,j->ij", natorbs_dn[:, : self.nelec[1]], np.sign(overlaps)
                    )
                    new_vecs = np.linalg.qr(new_vecs)[0]
                    det_overlap = np.linalg.det(
                        new_vecs.T @ natorbs_up[:, : self.nelec[0]]
                    ) * np.linalg.det(new_vecs.T @ natorbs_dn[:, : self.nelec[1]])
                    if np.abs(det_overlap) > 1e-5:
                        return RHFWalkers(jnp.array([new_vecs + 0.0j] * n_walkers))
                    else:
                        raise ValueError(
                            "Cannot find a set of RHF orbitals with good trial overlap."
                        )
            else:
                # bring the dn orbital projection onto up space to the front
                dn_proj = natorbs_up.T.conj() @ natorbs_dn
                proj_orbs = jnp.linalg.qr(dn_proj, mode="complete")[0]
                orbs = natorbs_up @ proj_orbs
                return RHFWalkers(jnp.array([orbs + 0.0j] * n_walkers))
        elif walker_type == "unrestricted":
            return UHFWalkers(
                [
                    jnp.array([natorbs_up + 0.0j] * n_walkers),
                    jnp.array([natorbs_dn + 0.0j] * n_walkers),
                ]
            )
        elif walker_type == "generalized":
            natorbs = jnp.linalg.eigh(rdm1[0])[1][:, ::-1][
                :, : self.nelec[0] + self.nelec[1]
            ]
            return GHFWalkers(jnp.array([natorbs + 0.0j] * n_walkers))
        else:
            raise Exception("Unknown walker_type.")

    def _build_measurement_intermediates(self, ham_data: dict, wave_data: dict) -> dict:
        """Build intermediates for measurements in ham_data. This method is called by the hamiltonian class.

        Args:
            ham_data: The hamiltonian data.
            wave_data: The trial wave function data.

        Returns:
            ham_data: The updated Hamiltonian data.
        """
        return ham_data

    def optimize(self, ham_data: dict, wave_data: dict) -> dict:
        """Optimize the wave function parameters.

        Args:
            ham_data: The hamiltonian data.
            wave_data: The trial wave function data.

        Returns:
            wave_data: The updated trial wave function data.
        """
        return wave_data

    def __hash__(self) -> int:
        return hash(tuple(self.__dict__.values()))


class wave_function_cpmc(wave_function):
    """This is used in CPMC. Not as well tested and supported as ab initio currently."""

    @abstractmethod
    def calc_green_diagonal_vmap(self, walkers: Sequence, wave_data: dict) -> jnp.array:
        """Calculate the diagonal elements of the greens function.

        Args:
            walkers: The walkers. (mapped over)
            wave_data: The trial wave function data.

        Returns:
            diag_green: The diagonal elements of the greens function.
        """
        pass

    @abstractmethod
    def calc_full_green_vmap(self, walkers: Sequence, wave_data: dict) -> jnp.array:
        """Calculate the greens function.

        Args:
            walkers: The walkers. (mapped over)
            wave_data: The trial wave function data.

        Returns:
            green: The greens function.
        """
        pass

    @abstractmethod
    def calc_overlap_ratio_vmap(
        self, greens: Sequence, update_indices: jax.Array, update_constants: jnp.array
    ) -> jax.Array:
        """Calculate the overlap ratio.

        Args:
            greens: The greens functions. (mapped over)
            update_indices: Proposed update indices.
            constants: Proposed update constants.

        Returns:
            overlap_ratios: The overlap ratios.
        """
        pass

    @abstractmethod
    def update_greens_function_vmap(
        self,
        greens: Sequence,
        ratios: jax.Array,
        update_indices: jax.Array,
        update_constants: jax.Array,
    ) -> jax.Array:
        """Update the greens function.

        Args:
            greens: The old greens functions. (mapped over)
            ratios: The overlap ratios. (mapped over)
            indices: Where to update.
            constants: What to update with. (mapped over)

        Returns:
            green: The updated greens functions.
        """
        pass


@dataclass
class sum_state(wave_function):
    """Sum of multiple states. wave_data should contain the coeffs in the expansion."""

    norb: int
    nelec: Tuple[int, int]
    states: Tuple[wave_function, ...]
    n_chunks: int = 1

    @partial(jit, static_argnums=0)
    def _calc_overlap_restricted(self, walker: jax.Array, wave_data: dict) -> jax.Array:
        coeffs = wave_data["coeffs"]
        return jnp.sum(
            jnp.array(
                [
                    state._calc_overlap_restricted(walker, wave_data[f"{i}"])
                    * coeffs[i]
                    for i, state in enumerate(self.states)
                ]
            )
        )

    @partial(jit, static_argnums=0)
    def _calc_overlap_unrestricted(
        self, walker_up: jax.Array, walker_dn: jax.Array, wave_data: dict
    ) -> jax.Array:
        coeffs = wave_data["coeffs"]
        return jnp.sum(
            jnp.array(
                [
                    state._calc_overlap_unrestricted(
                        walker_up, walker_dn, wave_data[f"{i}"]
                    )
                    * coeffs[i]
                    for i, state in enumerate(self.states)
                ]
            )
        )

    @partial(jit, static_argnums=0)
    def _calc_energy_unrestricted(self, walker_up, walker_dn, ham_data, wave_data):
        coeffs = wave_data["coeffs"]
        energies_i = jnp.array(
            [
                state._calc_energy_unrestricted(
                    walker_up, walker_dn, ham_data[f"{i}"], wave_data[f"{i}"]
                )
                for i, state in enumerate(self.states)
            ]
        )
        overlaps_i = jnp.array(
            [
                state._calc_overlap_unrestricted(
                    walker_up, walker_dn, wave_data[f"{i}"]
                )
                for i, state in enumerate(self.states)
            ]
        )
        return jnp.sum(energies_i * overlaps_i * coeffs) / jnp.sum(overlaps_i * coeffs)

    @partial(jit, static_argnums=0)
    def _build_measurement_intermediates(self, ham_data, wave_data):
        for i, state in enumerate(self.states):
            ham_data[f"{i}"] = ham_data.copy()
            ham_data[f"{i}"] = state._build_measurement_intermediates(
                ham_data[f"{i}"], wave_data[f"{i}"]
            )
        return ham_data

    def __hash__(self):
        return hash(tuple(self.__dict__.values()))


@dataclass
class rhf(wave_function):
    """Class for the restricted Hartree-Fock wave function.

    The corresponding wave_data should contain "mo_coeff", a jax.Array of shape (norb, nelec).
    The measurement methods make use of half-rotated integrals which are stored in ham_data.
    ham_data should contain "rot_h1" and "rot_chol" intermediates which are the half-rotated
    one-body and two-body integrals respectively.

    Attributes:
        norb: Number of orbitals.
        nelec: Number of electrons of each spin.
        n_opt_iter: Number of optimization scf iterations.
    """

    norb: int
    nelec: Tuple[int, int]
    n_opt_iter: int = 30
    n_chunks: int = 1
    projector: Optional[str] = None

    def __post_init__(self):
        assert (
            self.nelec[0] == self.nelec[1]
        ), "RHF requires equal number of up and down electrons."

    @partial(jit, static_argnums=0)
    def _calc_overlap_restricted(self, walker: jax.Array, wave_data: dict) -> jax.Array:
        return jnp.linalg.det(wave_data["mo_coeff"].T.conj() @ walker) ** 2

    @partial(jit, static_argnums=0)
    def _calc_overlap_unrestricted(
        self, walker_up: jax.Array, walker_dn: jax.Array, wave_data: dict
    ) -> jax.Array:
        return jnp.linalg.det(
            wave_data["mo_coeff"].T.conj() @ walker_up
        ) * jnp.linalg.det(wave_data["mo_coeff"].T.conj() @ walker_dn)

    @partial(jit, static_argnums=0)
    def _calc_overlap_generalized(
        self, walker: jax.Array, wave_data: dict
    ) -> jax.Array:
        return jnp.linalg.det(
            jnp.vstack(
                [
                    wave_data["mo_coeff"].T.conj() @ walker[: self.norb],
                    wave_data["mo_coeff"].T.conj() @ walker[self.norb :],
                ]
            )
        )
        # Atrial, Btrial = wave_data["mo_coeff"], wave_data["mo_coeff"]
        # bra = jnp.block([[Atrial, 0*Btrial],[0*Atrial, Btrial]])
        # return jnp.linalg.det(bra.T.conj() @ walker)

    @partial(jit, static_argnums=0)
    def _calc_green(self, walker: jax.Array, wave_data: dict) -> jax.Array:
        """Calculates the half green's function.

        Args:
            walker: The walker.
            wave_data: The trial wave function data.

        Returns:
            green: The half green's function.
        """
        return (walker.dot(jnp.linalg.inv(wave_data["mo_coeff"].T.conj() @ walker))).T

    @partial(jit, static_argnums=0)
    def _calc_force_bias_restricted(
        self, walker: Sequence, ham_data: dict, wave_data: dict
    ) -> jax.Array:
        green_walker = self._calc_green(walker, wave_data)
        fb = 2.0 * jnp.einsum(
            "gij,ij->g", ham_data["rot_chol"], green_walker, optimize="optimal"
        )
        return fb

    @partial(jit, static_argnums=0)
    def _calc_force_bias_unrestricted(
        self,
        walker_up: jax.Array,
        walker_dn: jax.Array,
        ham_data: dict,
        wave_data: dict,
    ) -> jax.Array:
        green_walker_up = self._calc_green(walker_up, wave_data)
        green_walker_dn = self._calc_green(walker_dn, wave_data)
        green_walker = green_walker_up + green_walker_dn
        fb = jnp.einsum(
            "gij,ij->g", ham_data["rot_chol"], green_walker, optimize="optimal"
        )
        return fb

    @partial(jit, static_argnums=0)
    def _calc_energy_restricted(
        self, walker: jax.Array, ham_data: dict, wave_data: dict
    ) -> jax.Array:
        h0, rot_h1, rot_chol = ham_data["h0"], ham_data["rot_h1"], ham_data["rot_chol"]
        ene0 = h0
        green_walker = self._calc_green(walker, wave_data)
        ene1 = 2.0 * jnp.sum(green_walker * rot_h1)
        f = jnp.einsum("gij,jk->gik", rot_chol, green_walker.T, optimize="optimal")
        c = vmap(jnp.trace)(f)
        exc = jnp.sum(vmap(lambda x: x * x.T)(f))
        ene2 = 2.0 * jnp.sum(c * c) - exc

        return ene2 + ene1 + ene0

    @partial(jit, static_argnums=0)
    def _calc_energy_unrestricted(
        self,
        walker_up: jax.Array,
        walker_dn: jax.Array,
        ham_data: dict,
        wave_data: dict,
    ) -> jax.Array:
        h0, rot_h1, rot_chol = ham_data["h0"], ham_data["rot_h1"], ham_data["rot_chol"]
        ene0 = h0
        green_walker_up = self._calc_green(walker_up, wave_data)
        green_walker_dn = self._calc_green(walker_dn, wave_data)
        green_walker = [green_walker_up, green_walker_dn]
        ene1 = jnp.sum((green_walker[0] + green_walker[1]) * rot_h1)
        f_up = jnp.einsum(
            "gij,jk->gik", rot_chol, green_walker[0].T, optimize="optimal"
        )
        f_dn = jnp.einsum(
            "gij,jk->gik", rot_chol, green_walker[1].T, optimize="optimal"
        )
        c_up = vmap(jnp.trace)(f_up)
        c_dn = vmap(jnp.trace)(f_dn)
        exc_up = jnp.sum(vmap(lambda x: x * x.T)(f_up))
        exc_dn = jnp.sum(vmap(lambda x: x * x.T)(f_dn))
        ene2 = (
            jnp.sum(c_up * c_up)
            + jnp.sum(c_dn * c_dn)
            + 2.0 * jnp.sum(c_up * c_dn)
            - exc_up
            - exc_dn
        ) / 2.0
        return ene2 + ene1 + ene0

    def _calc_rdm1(self, wave_data: dict) -> jax.Array:
        rdm1 = jnp.array([wave_data["mo_coeff"] @ wave_data["mo_coeff"].T] * 2)
        return rdm1

    @partial(jit, static_argnums=0)
    def optimize(self, ham_data: dict, wave_data: dict) -> dict:
        h1 = (ham_data["h1"][0] + ham_data["h1"][1]) / 2.0
        h2 = ham_data["chol"]
        h2 = h2.reshape((h2.shape[0], h1.shape[0], h1.shape[0]))
        nelec = self.nelec[0]
        h1 = (h1 + h1.T) / 2.0

        def scanned_fun(carry, x):
            dm = carry
            f = jnp.einsum("gij,ik->gjk", h2, dm)
            c = vmap(jnp.trace)(f)
            vj = jnp.einsum("g,gij->ij", c, h2)
            vk = jnp.einsum("glj,gjk->lk", f, h2)
            vhf = vj - 0.5 * vk
            fock = h1 + vhf
            mo_energy, mo_coeff = linalg_utils._eigh(fock)
            idx = jnp.argmax(abs(mo_coeff.real), axis=0)
            mo_coeff = jnp.where(
                mo_coeff[idx, jnp.arange(len(mo_energy))].real < 0, -mo_coeff, mo_coeff
            )
            e_idx = jnp.argsort(mo_energy)
            nmo = mo_energy.size
            mo_occ = jnp.zeros(nmo)
            nocc = nelec
            mo_occ = mo_occ.at[e_idx[:nocc]].set(2)
            mocc = mo_coeff[:, jnp.nonzero(mo_occ, size=nocc)[0]]
            dm = (mocc * mo_occ[jnp.nonzero(mo_occ, size=nocc)[0]]).dot(mocc.T)
            return dm, mo_coeff

        dm0 = 2 * wave_data["mo_coeff"] @ wave_data["mo_coeff"].T.conj()
        _, mo_coeff = lax.scan(scanned_fun, dm0, None, length=self.n_opt_iter)
        wave_data["mo_coeff"] = mo_coeff[-1][:, :nelec]
        return wave_data

    @partial(jit, static_argnums=0)
    def _build_measurement_intermediates(self, ham_data: dict, wave_data: dict) -> dict:
        """Builds half rotated integrals for efficient force bias and energy calculations."""
        ham_data["h1"] = (
            ham_data["h1"].at[0].set((ham_data["h1"][0] + ham_data["h1"][0].T) / 2.0)
        )
        ham_data["h1"] = (
            ham_data["h1"].at[1].set((ham_data["h1"][1] + ham_data["h1"][1].T) / 2.0)
        )
        ham_data["rot_h1"] = wave_data["mo_coeff"].T.conj() @ (
            (ham_data["h1"][0] + ham_data["h1"][1]) / 2.0
        )
        ham_data["rot_chol"] = jnp.einsum(
            "pi,gij->gpj",
            wave_data["mo_coeff"].T.conj(),
            ham_data["chol"].reshape(-1, self.norb, self.norb),
        )
        return ham_data

    def __hash__(self) -> int:
        return hash(tuple(self.__dict__.values()))


@dataclass
class uhf(wave_function):
    """Class for the unrestricted Hartree-Fock wave function.

    The corresponding wave_data contains "mo_coeff", a list of two jax.Arrays of shape (norb, nelec[sigma]).
    The measurement methods make use of half-rotated integrals which are stored in ham_data.
    ham_data should contain "rot_h1" and "rot_chol" intermediates which are the half-rotated
    one-body and two-body integrals respectively.

    Attributes:
        norb: Number of orbitals.
        nelec: Number of electrons of each spin.
        n_opt_iter: Number of optimization scf iterations.
    """

    norb: int
    nelec: Tuple[int, int]
    n_opt_iter: int = 30
    n_chunks: int = 1
    projector: Optional[str] = None

    @partial(jit, static_argnums=0)
    def _calc_overlap_unrestricted(
        self,
        walker_up: jax.Array,
        walker_dn: jax.Array,
        wave_data: dict,
    ) -> complex:
        return jnp.linalg.det(
            wave_data["mo_coeff"][0].T.conj() @ walker_up
        ) * jnp.linalg.det(wave_data["mo_coeff"][1].T.conj() @ walker_dn)

    @partial(jit, static_argnums=0)
    def _calc_overlap_generalized(
        self,
        walker: jax.Array,
        wave_data: dict,
    ) -> complex:
        # Atrial, Btrial = wave_data["mo_coeff"][0], wave_data["mo_coeff"][1]
        # bra = jnp.block([[Atrial, 0*Btrial],[0*Atrial, Btrial]])
        # return jnp.linalg.det(bra.T.conj() @ walker)

        return jnp.linalg.det(
            jnp.vstack(
                [
                    wave_data["mo_coeff"][0].T.conj() @ walker[: self.norb],
                    wave_data["mo_coeff"][1].T.conj() @ walker[self.norb :],
                ]
            )
        )

    @partial(jit, static_argnums=0)
    def _calc_green(
        self,
        walker_up: jax.Array,
        walker_dn: jax.Array,
        wave_data: dict,
    ) -> list:
        """Calculates the half green's function.

        Args:
            walker_up: The walker for spin up.
            walker_dn: The walker for spin down.
            wave_data: The trial wave function data.

        Returns:
            green: The half green's function for spin up and spin down.
        """
        green_up = (
            walker_up.dot(jnp.linalg.inv(wave_data["mo_coeff"][0].T.conj() @ walker_up))
        ).T
        green_dn = (
            walker_dn.dot(jnp.linalg.inv(wave_data["mo_coeff"][1].T.conj() @ walker_dn))
        ).T
        return [green_up, green_dn]

    @partial(jit, static_argnums=0)
    def _calc_force_bias_unrestricted(
        self,
        walker_up: jax.Array,
        walker_dn: jax.Array,
        ham_data: dict,
        wave_data: dict,
    ) -> jax.Array:
        green_walker = self._calc_green(walker_up, walker_dn, wave_data)
        fb_up = jnp.einsum(
            "gij,ij->g", ham_data["rot_chol"][0], green_walker[0], optimize="optimal"
        )
        fb_dn = jnp.einsum(
            "gij,ij->g", ham_data["rot_chol"][1], green_walker[1], optimize="optimal"
        )
        return fb_up + fb_dn

    @partial(jit, static_argnums=0)
    def _calc_energy_unrestricted(
        self,
        walker_up: jax.Array,
        walker_dn: jax.Array,
        ham_data: dict,
        wave_data: dict,
    ) -> jax.Array:
        h0, rot_h1, rot_chol = ham_data["h0"], ham_data["rot_h1"], ham_data["rot_chol"]
        ene0 = h0
        green_walker = self._calc_green(walker_up, walker_dn, wave_data)
        ene1 = jnp.sum(green_walker[0] * rot_h1[0]) + jnp.sum(
            green_walker[1] * rot_h1[1]
        )
        f_up = jnp.einsum(
            "gij,jk->gik", rot_chol[0], green_walker[0].T, optimize="optimal"
        )
        f_dn = jnp.einsum(
            "gij,jk->gik", rot_chol[1], green_walker[1].T, optimize="optimal"
        )
        c_up = vmap(jnp.trace)(f_up)
        c_dn = vmap(jnp.trace)(f_dn)
        exc_up = jnp.sum(vmap(lambda x: x * x.T)(f_up))
        exc_dn = jnp.sum(vmap(lambda x: x * x.T)(f_dn))
        ene2 = (
            jnp.sum(c_up * c_up)
            + jnp.sum(c_dn * c_dn)
            + 2.0 * jnp.sum(c_up * c_dn)
            - exc_up
            - exc_dn
        ) / 2.0

        return ene2 + ene1 + ene0

    @partial(jit, static_argnums=0)
    def _calc_energy_generalized(
        self,
        walker: jax.Array,
        ham_data: dict,
        wave_data: dict,
    ) -> jax.Array:
        h0, rot_h1, rot_chol = ham_data["h0"], ham_data["rot_h1"], ham_data["rot_chol"]
        ene0 = h0

        Atrial, Btrial = wave_data["mo_coeff"][0], wave_data["mo_coeff"][1]
        bra = jnp.block([[Atrial, 0 * Btrial], [0 * Atrial, Btrial]])
        gf = (walker.dot(jnp.linalg.inv(bra.T.conj() @ walker))).T

        gfA, gfB = gf[: self.nelec[0], : self.norb], gf[self.nelec[0] :, self.norb :]
        gfAB, gfBA = gf[: self.nelec[0], self.norb :], gf[self.nelec[0] :, : self.norb]

        ene1 = jnp.sum(gfA * rot_h1[0]) + jnp.sum(gfB * rot_h1[1])

        f_up = jnp.einsum("gij,jk->gik", rot_chol[0], gfA.T, optimize="optimal")
        f_dn = jnp.einsum("gij,jk->gik", rot_chol[1], gfB.T, optimize="optimal")
        c_up = vmap(jnp.trace)(f_up)
        c_dn = vmap(jnp.trace)(f_dn)
        J = jnp.sum(c_up * c_up) + jnp.sum(c_dn * c_dn) + 2.0 * jnp.sum(c_up * c_dn)

        K = jnp.sum(vmap(lambda x: x * x.T)(f_up)) + jnp.sum(
            vmap(lambda x: x * x.T)(f_dn)
        )

        f_ab = jnp.einsum("gip,pj->gij", rot_chol[0], gfBA.T, optimize="optimal")
        f_ba = jnp.einsum("gip,pj->gij", rot_chol[1], gfAB.T, optimize="optimal")
        K += 2.0 * jnp.sum(vmap(lambda x, y: x * y.T)(f_ab, f_ba))

        return ene1 + (J - K) / 2.0 + h0

    def _calc_rdm1(self, wave_data: dict) -> jax.Array:
        dm_up = wave_data["mo_coeff"][0] @ wave_data["mo_coeff"][0].T.conj()
        dm_dn = wave_data["mo_coeff"][1] @ wave_data["mo_coeff"][1].T.conj()
        return jnp.array([dm_up, dm_dn])

    @partial(jit, static_argnums=0)
    def optimize(self, ham_data: dict, wave_data: dict) -> dict:
        h1 = ham_data["h1"]
        h1 = h1.at[0].set((h1[0] + h1[0].T) / 2.0)
        h1 = h1.at[1].set((h1[1] + h1[1].T) / 2.0)
        h2 = ham_data["chol"]
        h2 = h2.reshape((h2.shape[0], h1.shape[1], h1.shape[1]))
        nelec = self.nelec

        def scanned_fun(carry, x):
            dm = carry
            f_up = jnp.einsum("gij,ik->gjk", h2, dm[0])
            c_up = vmap(jnp.trace)(f_up)
            vj_up = jnp.einsum("g,gij->ij", c_up, h2)
            vk_up = jnp.einsum("glj,gjk->lk", f_up, h2)
            f_dn = jnp.einsum("gij,ik->gjk", h2, dm[1])
            c_dn = vmap(jnp.trace)(f_dn)
            vj_dn = jnp.einsum("g,gij->ij", c_dn, h2)
            vk_dn = jnp.einsum("glj,gjk->lk", f_dn, h2)
            fock_up = h1[0] + vj_up + vj_dn - vk_up
            fock_dn = h1[1] + vj_up + vj_dn - vk_dn
            mo_energy_up, mo_coeff_up = linalg_utils._eigh(fock_up)
            mo_energy_dn, mo_coeff_dn = linalg_utils._eigh(fock_dn)

            nmo = mo_energy_up.size

            idx_up = jnp.argmax(abs(mo_coeff_up.real), axis=0)
            mo_coeff_up = jnp.where(
                mo_coeff_up[idx_up, jnp.arange(len(mo_energy_up))].real < 0,
                -mo_coeff_up,
                mo_coeff_up,
            )
            e_idx_up = jnp.argsort(mo_energy_up)
            mo_occ_up = jnp.zeros(nmo)
            nocc_up = nelec[0]
            mo_occ_up = mo_occ_up.at[e_idx_up[:nocc_up]].set(1)
            mocc_up = mo_coeff_up[:, jnp.nonzero(mo_occ_up, size=nocc_up)[0]]
            dm_up = (mocc_up * mo_occ_up[jnp.nonzero(mo_occ_up, size=nocc_up)[0]]).dot(
                mocc_up.T
            )

            idx_dn = jnp.argmax(abs(mo_coeff_dn.real), axis=0)
            mo_coeff_dn = jnp.where(
                mo_coeff_dn[idx_dn, jnp.arange(len(mo_energy_dn))].real < 0,
                -mo_coeff_dn,
                mo_coeff_dn,
            )
            e_idx_dn = jnp.argsort(mo_energy_dn)
            mo_occ_dn = jnp.zeros(nmo)
            nocc_dn = nelec[1]
            mo_occ_dn = mo_occ_dn.at[e_idx_dn[:nocc_dn]].set(1)
            mocc_dn = mo_coeff_dn[:, jnp.nonzero(mo_occ_dn, size=nocc_dn)[0]]
            dm_dn = (mocc_dn * mo_occ_dn[jnp.nonzero(mo_occ_dn, size=nocc_dn)[0]]).dot(
                mocc_dn.T
            )

            return jnp.array([dm_up, dm_dn]), jnp.array([mo_coeff_up, mo_coeff_dn])

        dm0 = self._calc_rdm1(wave_data)
        _, mo_coeff = lax.scan(scanned_fun, dm0, None, length=self.n_opt_iter)

        wave_data["mo_coeff"] = [
            mo_coeff[-1][0][:, : nelec[0]],
            mo_coeff[-1][1][:, : nelec[1]],
        ]
        return wave_data

    @partial(jit, static_argnums=0)
    def _build_measurement_intermediates(self, ham_data: dict, wave_data: dict) -> dict:
        ham_data["h1"] = (
            ham_data["h1"].at[0].set((ham_data["h1"][0] + ham_data["h1"][0].T) / 2.0)
        )
        ham_data["h1"] = (
            ham_data["h1"].at[1].set((ham_data["h1"][1] + ham_data["h1"][1].T) / 2.0)
        )
        ham_data["rot_h1"] = [
            wave_data["mo_coeff"][0].T.conj() @ ham_data["h1"][0],
            wave_data["mo_coeff"][1].T.conj() @ ham_data["h1"][1],
        ]
        ham_data["rot_chol"] = [
            jnp.einsum(
                "pi,gij->gpj",
                wave_data["mo_coeff"][0].T.conj(),
                ham_data["chol"].reshape(-1, self.norb, self.norb),
            ),
            jnp.einsum(
                "pi,gij->gpj",
                wave_data["mo_coeff"][1].T.conj(),
                ham_data["chol"].reshape(-1, self.norb, self.norb),
            ),
        ]
        return ham_data

    def __hash__(self) -> int:
        return hash(tuple(self.__dict__.values()))


@dataclass
class uhf_cpmc(uhf, wave_function_cpmc):

    @partial(jit, static_argnums=0)
    def calc_green_diagonal(
        self, walker_up: jax.Array, walker_dn: jax.Array, wave_data: dict
    ) -> jax.Array:
        green_up = (
            walker_up
            @ jnp.linalg.inv(wave_data["mo_coeff"][0].T.dot(walker_up))
            @ wave_data["mo_coeff"][0].T
        ).diagonal()
        green_dn = (
            walker_dn
            @ jnp.linalg.inv(wave_data["mo_coeff"][1].T.dot(walker_dn))
            @ wave_data["mo_coeff"][1].T
        ).diagonal()
        return jnp.array([green_up, green_dn])

    @partial(jit, static_argnums=0)
    def calc_green_diagonal_vmap(self, walkers: Sequence, wave_data: dict) -> jax.Array:
        return vmap(self.calc_green_diagonal, in_axes=(0, 0, None))(
            walkers[0], walkers[1], wave_data
        )

    @partial(jit, static_argnums=0)
    def calc_overlap_ratio(
        self, green: jax.Array, update_indices: jax.Array, update_constants: jax.Array
    ) -> float:
        spin_i, i = update_indices[0]
        spin_j, j = update_indices[1]
        ratio = (1 + update_constants[0] * green[spin_i, i, i]) * (
            1 + update_constants[1] * green[spin_j, j, j]
        ) - (spin_i == spin_j) * update_constants[0] * update_constants[1] * (
            green[spin_i, i, j] * green[spin_j, j, i]
        )
        return ratio

    @partial(jit, static_argnums=0)
    def calc_overlap_ratio_vmap(
        self, greens: jax.Array, update_indices: jax.Array, update_constants: jax.Array
    ) -> jax.Array:
        return vmap(self.calc_overlap_ratio, in_axes=(0, None, None))(
            greens, update_indices, update_constants
        )

    @partial(jit, static_argnums=0)
    def calc_full_green(
        self, walker_up: jax.Array, walker_dn: jax.Array, wave_data: dict
    ) -> jax.Array:
        green_up = (
            walker_up
            @ jnp.linalg.inv(wave_data["mo_coeff"][0].T.dot(walker_up))
            @ wave_data["mo_coeff"][0].T
        ).T
        green_dn = (
            walker_dn
            @ jnp.linalg.inv(wave_data["mo_coeff"][1].T.dot(walker_dn))
            @ wave_data["mo_coeff"][1].T
        ).T
        return jnp.array([green_up, green_dn])

    @partial(jit, static_argnums=0)
    def calc_full_green_vmap(self, walkers: Sequence, wave_data: Any) -> jax.Array:
        return vmap(self.calc_full_green, in_axes=(0, 0, None))(
            walkers[0], walkers[1], wave_data
        )

    @partial(jit, static_argnums=0)
    def update_greens_function(
        self,
        green: jax.Array,
        ratio: float,
        update_indices: jax.Array,
        update_constants: jax.Array,
    ) -> jax.Array:
        spin_i, i = update_indices[0]
        spin_j, j = update_indices[1]
        sg_i = green[spin_i, i].at[i].add(-1)
        sg_j = green[spin_j, j].at[j].add(-1)
        g_ii = green[spin_i, i, i]
        g_jj = green[spin_j, j, j]
        g_ij = (spin_i == spin_j) * green[spin_i, i, j]
        g_ji = (spin_i == spin_j) * green[spin_j, j, i]
        green = green.at[spin_i, :, :].add(
            (update_constants[0] / ratio)
            * jnp.outer(
                green[spin_i, :, i],
                update_constants[1] * (g_ij * sg_j - g_jj * sg_i) - sg_i,
            )
        )
        green = green.at[spin_j, :, :].add(
            (update_constants[1] / ratio)
            * jnp.outer(
                green[spin_j, :, j],
                update_constants[0] * (g_ji * sg_i - g_ii * sg_j) - sg_j,
            )
        )
        green = jnp.where(jnp.isinf(green), 0.0, green)
        green = jnp.where(jnp.isnan(green), 0.0, green)
        return green

    @partial(jit, static_argnums=0)
    def update_greens_function_vmap(
        self, greens, ratios, update_indices, update_constants
    ):
        return vmap(self.update_greens_function, in_axes=(0, 0, None, 0))(
            greens, ratios, update_indices, update_constants
        )

    @partial(jit, static_argnums=0)
    def _calc_energy_unrestricted(self, walker_up, walker_dn, ham_data, wave_data):
        green = self.calc_full_green(walker_up, walker_dn, wave_data)
        h1 = ham_data["h1"]
        u = ham_data["u"]
        energy_1 = jnp.sum(green[0] * h1[0]) + jnp.sum(green[1] * h1[1])
        energy_2 = u * jnp.sum(green[0].diagonal() * green[1].diagonal())
        return energy_1 + energy_2

    @partial(jit, static_argnums=0)
    def _build_measurement_intermediates(self, ham_data: dict, wave_data: dict) -> dict:
        return ham_data

    def __hash__(self) -> int:
        return hash(tuple(self.__dict__.values()))


@dataclass
class ghf_complex(wave_function):
    """Class for the complex-valued generalized Hartree-Fock wave function.

    The corresponding wave_data should contain "mo_coeff", a jax.Array of shape (norb, nelec).
    The measurement methods make use of half-rotated integrals which are stored in ham_data.
    ham_data should contain "rot_h1" and "rot_chol" intermediates which are the half-rotated
    one-body and two-body integrals respectively.

    Attributes:
        norb: Number of orbitals.
        nelec: Number of electrons of each spin.
        n_opt_iter: Number of optimization scf iterations.
    """

    norb: int
    nelec: Tuple[int, int]
    n_opt_iter: int = 30
    n_chunks: int = 1
    projector: Optional[str] = None

    @partial(jit, static_argnums=0)
    def _calc_overlap_restricted(self, walker: jax.Array, wave_data: dict) -> jax.Array:
        return jnp.linalg.det(
            jnp.hstack(
                [
                    wave_data["mo_coeff"][: self.norb].T.conj() @ walker,
                    wave_data["mo_coeff"][self.norb :].T.conj() @ walker,
                ]
            )
        )

    @partial(jit, static_argnums=0)
    def _calc_overlap_unrestricted(
        self, walkerA: jax.Array, walkerB: jax.Array, wave_data: dict
    ) -> jax.Array:
        return jnp.linalg.det(
            jnp.hstack(
                [
                    wave_data["mo_coeff"][: self.norb].T.conj() @ walkerA,
                    wave_data["mo_coeff"][self.norb :].T.conj() @ walkerB,
                ]
            )
        )

    @partial(jit, static_argnums=0)
    def _calc_overlap_generalized(
        self, walker: jax.Array, wave_data: dict
    ) -> jax.Array:
        # det(mo_coeff^\dagger . walker)
        return jnp.linalg.det(wave_data["mo_coeff"].T.conj() @ walker)

    @partial(jit, static_argnums=0)
    def _calc_green(self, walker: jax.Array, wave_data: dict) -> jax.Array:
        """Calculates the half green's function.

        Args:
            walker: The walker.
            wave_data: The trial wave function data.

        Returns:
            green: The half green's function.
        """
        return (walker.dot(jnp.linalg.inv(wave_data["mo_coeff"].T.conj() @ walker))).T

    @partial(jit, static_argnums=0)
    def _calc_force_bias_generalized(
        self, walker: Sequence, ham_data: dict, wave_data: dict
    ) -> jax.Array:
        green_walker = self._calc_green(walker, wave_data)
        fb = jnp.einsum(
            "gij,ij->g", ham_data["rot_chol"], green_walker, optimize="optimal"
        )
        return fb

    @partial(jit, static_argnums=0)
    def _calc_energy_generalized(
        self, walker: jax.Array, ham_data: dict, wave_data: dict
    ) -> jax.Array:
        h0, rot_h1, rot_chol = ham_data["h0"], ham_data["rot_h1"], ham_data["rot_chol"]
        ene0 = h0
        green_walker = self._calc_green(walker, wave_data)

        # <ghf|H_1|w><ghf|w> = Tr(green_walker.T . rot_h1)
        ene1 = jnp.sum(green_walker * rot_h1)

        # <ghf|H_2|w><ghf|w> = 0.5 \sum_\gamma Tr(rot_chol_\gamma . green_walker.T)^2
        # - Tr(rot_chol_\gamma . green_walker.T . rot_chol_\gamma . green_walker.T)
        # f = jnp.einsum("gij,jk->gik", rot_chol, green_walker.T, optimize="optimal")
        # c = vmap(jnp.trace)(f)
        # exc = jnp.sum(vmap(lambda x: x * x.T)(f))
        # ene2 = (jnp.sum(c * c) - exc) / 2.0

        p1 = jnp.einsum(
            "ri,gir,sj,gjs->",
            green_walker.T,
            rot_chol,
            green_walker.T,
            rot_chol,
            optimize="optimal",
        )
        p2 = jnp.einsum(
            "sk,gkr,rl,gls->",
            green_walker.T,
            rot_chol,
            green_walker.T,
            rot_chol,
            optimize="optimal",
        )
        ene2 = 0.5 * (p1 - p2)

        return ene2 + ene1 + ene0

    def _calc_rdm1(self, wave_data: dict) -> jax.Array:
        rdm1 = jnp.array([wave_data["mo_coeff"] @ wave_data["mo_coeff"].T.conj()])
        return rdm1

    @partial(jit, static_argnums=0)
    def _build_measurement_intermediates(self, ham_data: dict, wave_data: dict) -> dict:
        """Builds half rotated integrals for efficient force bias and energy calculations."""
        # ham_data["h1"] = (
        #    ham_data["h1"].at[0].set((ham_data["h1"][0] + ham_data["h1"][0].T) / 2.0)
        # )
        # ham_data["h1"] = (
        #    ham_data["h1"].at[1].set((ham_data["h1"][1] + ham_data["h1"][1].T) / 2.0)
        # )
        ham_data["rot_h1"] = wave_data["mo_coeff"].T.conj() @ (
            (ham_data["h1"][0] + ham_data["h1"][1]) / 2.0
        )
        ham_data["rot_chol"] = jnp.einsum(
            "pi,gij->gpj",
            wave_data["mo_coeff"].T.conj(),
            ham_data["chol"].reshape(-1, self.norb, self.norb),
        )
        return ham_data

    def __hash__(self) -> int:
        return hash(tuple(self.__dict__.values()))


@dataclass
class ghf(wave_function):
    """Class for the generalized Hartree-Fock wave function.

    The corresponding wave_data should contain "mo_coeff", a jax.Array of shape (2 * norb, nelec[0] + nelec[1]).
    The measurement methods make use of half-rotated integrals which are stored in ham_data.
    ham_data should contain "rot_h1" and "rot_chol" intermediates which are the half-rotated
    one-body and two-body integrals respectively.

    Attributes:
        norb: Number of orbitals.
        nelec: Number of electrons of each spin.
        n_opt_iter: Number of optimization scf iterations
    """

    norb: int
    nelec: Tuple[int, int]
    n_opt_iter: int = 30
    n_chunks: int = 1
    projector: Optional[str] = None

    @partial(jit, static_argnums=0)
    def _calc_overlap_restricted(self, walker: jax.Array, wave_data: dict) -> jax.Array:
        return jnp.linalg.det(
            jnp.hstack(
                [
                    wave_data["mo_coeff"][: self.norb].T.conj() @ walker,
                    wave_data["mo_coeff"][self.norb :].T.conj() @ walker,
                ]
            )
        )

    @partial(jit, static_argnums=0)
    def _calc_overlap_unrestricted(
        self, walker_up: jax.Array, walker_dn: jax.Array, wave_data: dict
    ) -> jax.Array:
        return jnp.linalg.det(
            jnp.hstack(
                [
                    wave_data["mo_coeff"][: self.norb].T.conj() @ walker_up,
                    wave_data["mo_coeff"][self.norb :].T.conj() @ walker_dn,
                ]
            )
        )

    @partial(jit, static_argnums=0)
    def _calc_overlap_generalized(
        self, walker: jax.Array, wave_data: dict
    ) -> jax.Array:
        return jnp.linalg.det(wave_data["mo_coeff"].T.conj() @ walker)

    @partial(jit, static_argnums=0)
    def _calc_green(
        self, walker_up: jax.Array, walker_dn: jax.Array, wave_data: dict
    ) -> jax.Array:
        overlap_mat = jnp.hstack(
            [
                wave_data["mo_coeff"][: self.norb].T.conj() @ walker_up,
                wave_data["mo_coeff"][self.norb :].T.conj() @ walker_dn,
            ]
        )
        inv = jnp.linalg.inv(overlap_mat)
        green = (
            jnp.vstack(
                [walker_up @ inv[: self.nelec[0]], walker_dn @ inv[self.nelec[0] :]]
            )
        ).T
        return green

    @partial(jit, static_argnums=0)
    def _calc_force_bias_unrestricted(
        self,
        walker_up: jax.Array,
        walker_dn: jax.Array,
        ham_data: dict,
        wave_data: dict,
    ) -> jax.Array:
        green_walker = self._calc_green(walker_up, walker_dn, wave_data)
        fb = jnp.einsum(
            "gij,ij->g", ham_data["rot_chol"], green_walker, optimize="optimal"
        )
        return fb

    @partial(jit, static_argnums=0)
    def _calc_energy_unrestricted(
        self,
        walker_up: jax.Array,
        walker_dn: jax.Array,
        ham_data: dict,
        wave_data: dict,
    ) -> jax.Array:
        h0, rot_h1, rot_chol = ham_data["h0"], ham_data["rot_h1"], ham_data["rot_chol"]
        ene0 = h0
        green_walker = self._calc_green(walker_up, walker_dn, wave_data)
        ene1 = jnp.sum(green_walker * rot_h1)
        f = jnp.einsum("gij,jk->gik", rot_chol, green_walker.T, optimize="optimal")
        coul = vmap(jnp.trace)(f)
        exc = jnp.sum(vmap(lambda x: x * x.T)(f))
        ene2 = (jnp.sum(coul * coul) - exc) / 2.0
        return ene2 + ene1 + ene0

    def _calc_rdm1(self, wave_data: dict) -> jax.Array:
        dm = (
            wave_data["mo_coeff"][:, : self.nelec[0] + self.nelec[1]]
            @ wave_data["mo_coeff"][:, : self.nelec[0] + self.nelec[1]].T.conj()
        )
        dm_up = dm[: self.norb, : self.norb]
        dm_dn = dm[self.norb :, self.norb :]
        return jnp.array([dm_up, dm_dn])

    @partial(jit, static_argnums=0)
    def _build_measurement_intermediates(self, ham_data: dict, wave_data: dict) -> dict:
        ham_data["h1"] = (
            ham_data["h1"].at[0].set((ham_data["h1"][0] + ham_data["h1"][0].T) / 2.0)
        )
        ham_data["h1"] = (
            ham_data["h1"].at[1].set((ham_data["h1"][1] + ham_data["h1"][1].T) / 2.0)
        )
        ham_data["rot_h1"] = wave_data["mo_coeff"].T.conj() @ jnp.block(
            [
                [ham_data["h1"][0], jnp.zeros_like(ham_data["h1"][1])],
                [jnp.zeros_like(ham_data["h1"][0]), ham_data["h1"][1]],
            ]
        )
        ham_data["rot_chol"] = vmap(
            lambda x: jnp.hstack(
                [
                    wave_data["mo_coeff"].T.conj()[:, : self.norb] @ x,
                    wave_data["mo_coeff"].T.conj()[:, self.norb :] @ x,
                ]
            ),
            in_axes=(0),
        )(ham_data["chol"].reshape(-1, self.norb, self.norb))
        return ham_data

    def __hash__(self) -> int:
        return hash(tuple(self.__dict__.values()))


@dataclass
class ghf_cpmc(ghf, wave_function_cpmc):

    @partial(jit, static_argnums=0)
    def calc_green_diagonal(
        self, walker_up: jnp.array, walker_dn: jnp.array, wave_data: dict
    ) -> jnp.array:
        walker_ghf = jsp.linalg.block_diag(walker_up, walker_dn)
        overlap_mat = (
            wave_data["mo_coeff"][:, : self.nelec[0] + self.nelec[1]].T.conj()
            @ walker_ghf
        )
        inv = jnp.linalg.inv(overlap_mat)
        green = (
            walker_ghf
            @ inv
            @ wave_data["mo_coeff"][:, : self.nelec[0] + self.nelec[1]].T.conj()
        ).diagonal()
        return jnp.array([green[: self.norb], green[self.norb :]])

    @partial(jit, static_argnums=0)
    def calc_green_diagonal_vmap(self, walkers: Sequence, wave_data: dict) -> jnp.array:
        return vmap(self.calc_green_diagonal, in_axes=(0, 0, None))(
            walkers[0], walkers[1], wave_data
        )

    @partial(jit, static_argnums=0)
    def calc_overlap_ratio(
        self, green: jnp.array, update_indices: jnp.array, update_constants: jnp.array
    ) -> float:
        spin_i, i = update_indices[0]
        spin_j, j = update_indices[1]
        i = i + (spin_i == 1) * self.norb
        j = j + (spin_j == 1) * self.norb
        ratio = (1 + update_constants[0] * green[i, i]) * (
            1 + update_constants[1] * green[j, j]
        ) - update_constants[0] * update_constants[1] * (green[i, j] * green[j, i])
        return ratio

    @partial(jit, static_argnums=0)
    def calc_overlap_ratio_vmap(
        self, greens: jnp.array, update_indices: jnp.array, update_constants: jnp.array
    ) -> jnp.array:
        return vmap(self.calc_overlap_ratio, in_axes=(0, None, None))(
            greens, update_indices, update_constants
        )

    @partial(jit, static_argnums=0)
    def calc_full_green(
        self, walker_up: jnp.array, walker_dn: jnp.array, wave_data: dict
    ) -> jnp.array:
        walker_ghf = jsp.linalg.block_diag(walker_up, walker_dn)
        green = (
            walker_ghf
            @ jnp.linalg.inv(
                wave_data["mo_coeff"][:, : self.nelec[0] + self.nelec[1]].T.conj()
                @ walker_ghf
            )
            @ wave_data["mo_coeff"][:, : self.nelec[0] + self.nelec[1]].T.conj()
        ).T
        return green

    @partial(jit, static_argnums=0)
    def calc_full_green_vmap(self, walkers: Sequence, wave_data: dict) -> jnp.array:
        return vmap(self.calc_full_green, in_axes=(0, 0, None))(
            walkers[0], walkers[1], wave_data
        )

    @partial(jit, static_argnums=0)
    def update_greens_function(
        self,
        green: jnp.array,
        ratio: float,
        update_indices: jnp.array,
        update_constants: jnp.array,
    ) -> jnp.array:
        spin_i, i = update_indices[0]
        spin_j, j = update_indices[1]
        i = i + (spin_i == 1) * self.norb
        j = j + (spin_j == 1) * self.norb
        sg_i = green[i].at[i].add(-1)
        sg_j = green[j].at[j].add(-1)
        green += (update_constants[0] / ratio) * jnp.outer(
            green[:, i],
            update_constants[1] * (green[i, j] * sg_j - green[j, j] * sg_i) - sg_i,
        ) + (update_constants[1] / ratio) * jnp.outer(
            green[:, j],
            update_constants[0] * (green[j, i] * sg_i - green[i, i] * sg_j) - sg_j,
        )
        return green

    @partial(jit, static_argnums=0)
    def update_greens_function_vmap(
        self, greens, ratios, update_indices, update_constants
    ):
        return vmap(self.update_greens_function, in_axes=(0, 0, None, 0))(
            greens, ratios, update_indices, update_constants
        )

    @partial(jit, static_argnums=0)
    def _calc_energy_unrestricted(self, walker_up, walker_dn, ham_data, wave_data):
        green = self.calc_full_green(walker_up, walker_dn, wave_data)
        u = ham_data["u"]
        h1 = ham_data["h1"]
        energy_1 = jnp.sum(green[: self.norb, : self.norb] * h1[0]) + jnp.sum(
            green[self.norb :, self.norb :] * h1[1]
        )
        energy_2 = u * (
            jnp.sum(
                green[: self.norb, : self.norb].diagonal()
                * green[self.norb :, self.norb :].diagonal()
            )
            - jnp.sum(
                green[: self.norb, self.norb :].diagonal()
                * green[self.norb :, : self.norb].diagonal()
            )
        )
        return energy_1 + energy_2

    @partial(jit, static_argnums=0)
    def _build_measurement_intermediates(self, ham_data: dict, wave_data: dict) -> dict:
        return ham_data

    def __hash__(self) -> int:
        return hash(tuple(self.__dict__.values()))


@dataclass
class noci(wave_function):
    """Class for the NOCI wave function.

    The corresponding wave_data should contain "ci_coeffs_dets", a list [ci_coeffs, dets]
    where ci_coeffs is a jax.Array of shape (ndets) and dets is a list [dets_up, dets_dn]
    with each being a jax.Array of shape (ndets, norb, nelec[sigma]), both ci_coeffs and dets
    are assumed to be real. The measurement methods make use of half-rotated integrals
    which are stored in ham_data (rot_h1 and rot_chol for each det).

    Attributes:
        norb: Number of orbitals.
        nelec: Number of electrons of each spin.
        ndets: Number of determinants in the NOCI expansion.
    """

    norb: int
    nelec: Tuple[int, int]
    ndets: int
    n_chunks: int = 1
    projector: Optional[str] = None

    @partial(jit, static_argnums=0)
    def _calc_overlap_single_det(
        self,
        walker_up: jax.Array,
        walker_dn: jax.Array,
        trial_up: jax.Array,
        trial_dn: jax.Array,
    ) -> jax.Array:
        """Calculate the overlap with a single determinant in the NOCI trial."""
        return jnp.linalg.det(
            trial_up[:, : self.nelec[0]].T.conj() @ walker_up
        ) * jnp.linalg.det(trial_dn[:, : self.nelec[1]].T.conj() @ walker_dn)

    @partial(jit, static_argnums=0)
    def _calc_overlap_unrestricted(
        self, walker_up: jax.Array, walker_dn: jax.Array, wave_data: dict
    ) -> jax.Array:
        ci_coeffs = wave_data["ci_coeffs_dets"][0]
        dets = wave_data["ci_coeffs_dets"][1]
        overlaps = vmap(self._calc_overlap_single_det, in_axes=(None, None, 0, 0))(
            walker_up, walker_dn, dets[0], dets[1]
        )
        return jnp.sum(ci_coeffs * overlaps)

    @partial(jit, static_argnums=0)
    def _calc_green_single_det(
        self,
        walker_up: jax.Array,
        walker_dn: jax.Array,
        trial_up: jax.Array,
        trial_dn: jax.Array,
    ) -> List:
        """Calculate the half greens function with a single determinant in the NOCI trial."""
        green_up = (
            walker_up.dot(jnp.linalg.inv(trial_up[:, : self.nelec[0]].T.dot(walker_up)))
        ).T
        green_dn = (
            walker_dn.dot(jnp.linalg.inv(trial_dn[:, : self.nelec[1]].T.dot(walker_dn)))
        ).T
        return [green_up, green_dn]

    @partial(jit, static_argnums=0)
    def _calc_green(
        self, walker_up: jax.Array, walker_dn: jax.Array, wave_data: dict
    ) -> Tuple:
        """Calculate the half greens function for the full trial."""
        dets = wave_data["ci_coeffs_dets"][1]
        overlaps = vmap(self._calc_overlap_single_det, in_axes=(None, None, 0, 0))(
            walker_up, walker_dn, dets[0], dets[1]
        )
        up_greens, dn_greens = vmap(
            self._calc_green_single_det, in_axes=(None, None, 0, 0)
        )(walker_up, walker_dn, dets[0], dets[1])
        return up_greens, dn_greens, overlaps

    @partial(jit, static_argnums=0)
    def _calc_force_bias_unrestricted(
        self,
        walker_up: jax.Array,
        walker_dn: jax.Array,
        ham_data: dict,
        wave_data: dict,
    ) -> jax.Array:
        ci_coeffs = wave_data["ci_coeffs_dets"][0]
        up_greens, dn_greens, overlaps = self._calc_green(
            walker_up, walker_dn, wave_data
        )
        overlap = jnp.sum(ci_coeffs * overlaps)
        fb_up = (
            jnp.einsum(
                "ngij,nij,n->g",
                ham_data["rot_chol"][0],
                up_greens,
                ci_coeffs * overlaps,
                optimize="optimal",
            )
            / overlap
        )
        fb_dn = (
            jnp.einsum(
                "ngij,nij,n->g",
                ham_data["rot_chol"][1],
                dn_greens,
                ci_coeffs * overlaps,
                optimize="optimal",
            )
            / overlap
        )
        return fb_up + fb_dn

    @partial(jit, static_argnums=0)
    def _calc_energy_single_det(
        self,
        h0: float,
        rot_h1_up: jax.Array,
        rot_h1_dn: jax.Array,
        rot_chol_up: jax.Array,
        rot_chol_dn: jax.Array,
        walker_up: jax.Array,
        walker_dn: jax.Array,
        trial_up: jax.Array,
        trial_dn: jax.Array,
    ) -> jax.Array:
        """Calculate the energy with a single determinant in the NOCI trial."""
        ene0 = h0
        green_walker = self._calc_green_single_det(
            walker_up, walker_dn, trial_up, trial_dn
        )
        ene1 = jnp.sum(green_walker[0] * rot_h1_up) + jnp.sum(
            green_walker[1] * rot_h1_dn
        )
        f_up = jnp.einsum(
            "gij,jk->gik", rot_chol_up, green_walker[0].T, optimize="optimal"
        )
        f_dn = jnp.einsum(
            "gij,jk->gik", rot_chol_dn, green_walker[1].T, optimize="optimal"
        )
        c_up = vmap(jnp.trace)(f_up)
        c_dn = vmap(jnp.trace)(f_dn)
        exc_up = jnp.sum(vmap(lambda x: x * x.T)(f_up))
        exc_dn = jnp.sum(vmap(lambda x: x * x.T)(f_dn))
        ene2 = (
            jnp.sum(c_up * c_up)
            + jnp.sum(c_dn * c_dn)
            + 2.0 * jnp.sum(c_up * c_dn)
            - exc_up
            - exc_dn
        ) / 2.0

        return ene2 + ene1 + ene0

    @partial(jit, static_argnums=0)
    def _calc_energy_unrestricted(
        self,
        walker_up: jax.Array,
        walker_dn: jax.Array,
        ham_data: dict,
        wave_data: dict,
    ) -> jax.Array:
        h0, rot_h1, rot_chol = ham_data["h0"], ham_data["rot_h1"], ham_data["rot_chol"]
        ci_coeffs = wave_data["ci_coeffs_dets"][0]
        dets = wave_data["ci_coeffs_dets"][1]
        overlaps = vmap(self._calc_overlap_single_det, in_axes=(None, None, 0, 0))(
            walker_up, walker_dn, dets[0], dets[1]
        )
        overlap = jnp.sum(ci_coeffs * overlaps)
        energies = vmap(
            self._calc_energy_single_det, in_axes=(None, 0, 0, 0, 0, None, None, 0, 0)
        )(
            h0,
            rot_h1[0],
            rot_h1[1],
            rot_chol[0],
            rot_chol[1],
            walker_up,
            walker_dn,
            dets[0],
            dets[1],
        )
        ene = jnp.sum(ci_coeffs * overlaps * energies) / overlap
        return ene

    @partial(jit, static_argnums=0)
    def _get_trans_rdm1_single_det(self, sd_0_up, sd_0_dn, sd_1_up, sd_1_dn) -> list:
        dm_up = (
            (sd_0_up[:, : self.nelec[0]])
            .dot(
                jnp.linalg.inv(
                    sd_1_up[:, : self.nelec[0]].T.dot(sd_0_up[:, : self.nelec[0]])
                )
            )
            .dot(sd_1_up[:, : self.nelec[0]].T)
        )
        dm_dn = (
            (sd_0_dn[:, : self.nelec[1]])
            .dot(
                jnp.linalg.inv(
                    sd_1_dn[:, : self.nelec[1]].T.dot(sd_0_dn[:, : self.nelec[1]])
                )
            )
            .dot(sd_1_dn[:, : self.nelec[1]].T)
        )
        return [dm_up, dm_dn]

    @partial(jit, static_argnums=0)
    def _calc_rdm1(self, wave_data: dict) -> jax.Array:
        ci_coeffs = wave_data["ci_coeffs_dets"][0]
        dets = wave_data["ci_coeffs_dets"][1]
        overlaps = vmap(
            vmap(self._calc_overlap_single_det, in_axes=(None, None, 0, 0)),
            in_axes=(0, 0, None, None),
        )(dets[0], dets[1], dets[0], dets[1])
        overlap = jnp.sum(jnp.outer(ci_coeffs, ci_coeffs) * overlaps)
        up_rdm1s, dn_rdm1s = vmap(
            vmap(self._get_trans_rdm1_single_det, in_axes=(0, 0, None, None)),
            in_axes=(None, None, 0, 0),
        )(dets[0], dets[1], dets[0], dets[1])
        up_rdm1 = (
            jnp.einsum(
                "hg,hgij->ij", jnp.outer(ci_coeffs, ci_coeffs) * overlaps, up_rdm1s
            )
            / overlap
        )
        dn_rdm1 = (
            jnp.einsum(
                "hg,hgij->ij", jnp.outer(ci_coeffs, ci_coeffs) * overlaps, dn_rdm1s
            )
            / overlap
        )
        return jnp.array([up_rdm1, dn_rdm1])

    @partial(jit, static_argnums=(0,))
    def _rot_orbs_single_det(
        self, ham_data: dict, trial_up: jax.Array, trial_dn: jax.Array
    ) -> Tuple:
        rot_h1 = [
            trial_up.T.conj() @ ham_data["h1"][0],
            trial_dn.T.conj() @ ham_data["h1"][1],
        ]
        rot_chol = [
            jnp.einsum(
                "pi,gij->gpj",
                trial_up.T,
                ham_data["chol"].reshape(-1, self.norb, self.norb),
            ),
            jnp.einsum(
                "pi,gij->gpj",
                trial_dn.T,
                ham_data["chol"].reshape(-1, self.norb, self.norb),
            ),
        ]
        return rot_h1, rot_chol

    @partial(jit, static_argnums=0)
    def _build_measurement_intermediates(self, ham_data: dict, wave_data: dict) -> dict:
        ham_data["h1"] = (
            ham_data["h1"].at[0].set((ham_data["h1"][0] + ham_data["h1"][0].T) / 2.0)
        )
        ham_data["h1"] = (
            ham_data["h1"].at[1].set((ham_data["h1"][1] + ham_data["h1"][1].T) / 2.0)
        )
        trial = wave_data["ci_coeffs_dets"][1]
        ham_data["rot_h1"], ham_data["rot_chol"] = vmap(
            self._rot_orbs_single_det, in_axes=(None, 0, 0)
        )(ham_data, trial[0], trial[1])
        return ham_data

    def __hash__(self) -> int:
        return hash(tuple(self.__dict__.values()))


@dataclass
class wave_function_auto(wave_function):
    """This wave function only requires the definition of overlap functions.
    It evaluates force bias and local energy by differentiating various overlaps
    (single derivatives with AD and double with FD)."""

    def __post_init__(self):
        """eps is the finite difference step size in local energy calculations."""
        if not hasattr(self, "eps"):
            self.eps = 1.0e-4

    @partial(jit, static_argnums=0)
    def _overlap_with_rot_sd_restricted(
        self,
        x_gamma: jax.Array,
        walker: jax.Array,
        chol: jax.Array,
        wave_data: dict,
    ) -> jax.Array:
        """Helper function for calculating force bias using AD,
        evaluates < psi_T | exp(x_gamma * chol) | walker > to linear order"""
        x_chol = jnp.einsum(
            "gij,g->ij", chol.reshape(-1, self.norb, self.norb), x_gamma
        )
        walker_1 = walker + x_chol.dot(walker)
        return self._calc_overlap_restricted(walker_1, wave_data)

    @partial(jit, static_argnums=0)
    def _calc_force_bias_restricted(
        self, walker: jax.Array, ham_data: dict, wave_data: dict
    ) -> jax.Array:
        """Calculates force bias < psi_T | chol_gamma | walker > / < psi_T | walker > by differentiating
        < psi_T | exp(x_gamma * chol) | walker > / < psi_T | walker >"""
        val, grad = vjp(
            self._overlap_with_rot_sd_restricted,
            jnp.zeros((ham_data["chol"].shape[0],)) + 0.0j,
            walker,
            ham_data["chol"],
            wave_data,
        )
        return grad(1.0 + 0.0j)[0] / val

    @partial(jit, static_argnums=0)
    def _overlap_with_rot_sd(
        self,
        x_gamma: jax.Array,
        walker_up: jax.Array,
        walker_dn: jax.Array,
        chol: jax.Array,
        wave_data: Any,
    ) -> jax.Array:
        """Helper function for calculating force bias using AD,
        evaluates < psi_T | exp(x_gamma * chol) | walker > to linear order"""
        x_chol = jnp.einsum(
            "gij,g->ij", chol.reshape(-1, self.norb, self.norb), x_gamma
        )
        walker_up_1 = walker_up + x_chol.dot(walker_up)
        walker_dn_1 = walker_dn + x_chol.dot(walker_dn)
        return self._calc_overlap_unrestricted(walker_up_1, walker_dn_1, wave_data)

    @partial(jit, static_argnums=0)
    def _calc_force_bias_unrestricted(
        self,
        walker_up: jax.Array,
        walker_dn: jax.Array,
        ham_data: dict,
        wave_data: Any,
    ) -> jax.Array:
        """Calculates force bias < psi_T | chol_gamma | walker > / < psi_T | walker > by differentiating
        < psi_T | exp(x_gamma * chol) | walker > / < psi_T | walker >"""
        val, grad = vjp(
            self._overlap_with_rot_sd,
            jnp.zeros((ham_data["chol"].shape[0],)) + 0.0j,
            walker_up,
            walker_dn,
            ham_data["chol"],
            wave_data,
        )
        return grad(1.0 + 0.0j)[0] / val

    @partial(jit, static_argnums=0)
    def _overlap_with_single_rot_restricted(
        self, x: float, h1: jax.Array, walker: jax.Array, wave_data: dict
    ) -> jax.Array:
        """Helper function for calculating local energy using AD,
        evaluates < psi_T | exp(x * h1) | walker > to linear order"""
        walker_2 = walker + x * h1.dot(walker)
        return self._calc_overlap_restricted(walker_2, wave_data)

    @partial(jit, static_argnums=0)
    def _overlap_with_double_rot_restricted(
        self, x: float, chol_i: jax.Array, walker: jax.Array, wave_data: dict
    ) -> jax.Array:
        """Helper function for calculating local energy using AD,
        evaluates < psi_T | exp(x * chol_i) | walker > to quadratic order"""
        walker2 = (
            walker
            + x * chol_i.dot(walker)
            + x**2 / 2.0 * chol_i.dot(chol_i.dot(walker))
        )
        return self._calc_overlap_restricted(walker2, wave_data)

    @partial(jit, static_argnums=0)
    def _calc_energy_restricted(
        self,
        walker: jax.Array,
        ham_data: dict,
        wave_data: dict,
    ) -> complex:
        """Calculates local energy using AD and finite difference for the two body term"""

        h0, h1, chol, v0 = (
            ham_data["h0"],
            (ham_data["h1"][0] + ham_data["h1"][1]) / 2.0,
            ham_data["chol"].reshape(-1, self.norb, self.norb),
            ham_data["normal_ordering_term"],
        )

        x = 0.0
        # one body
        f1 = lambda a: self._overlap_with_single_rot_restricted(
            a, h1 + v0, walker, wave_data
        )
        overlap, d_overlap = jvp(f1, [x], [1.0])

        # two body
        eps = self.eps

        # carry: [eps, walker, wave_data]
        def scanned_fun(carry, x):
            eps, walker, wave_data = carry
            return carry, self._overlap_with_double_rot_restricted(
                eps, x, walker, wave_data
            )

        _, overlap_p = lax.scan(scanned_fun, (eps, walker, wave_data), chol)
        _, overlap_0 = lax.scan(scanned_fun, (0.0, walker, wave_data), chol)
        _, overlap_m = lax.scan(scanned_fun, (-1.0 * eps, walker, wave_data), chol)
        d_2_overlap = (overlap_p - 2.0 * overlap_0 + overlap_m) / eps / eps

        return (d_overlap + jnp.sum(d_2_overlap) / 2.0) / overlap + h0

    @partial(jit, static_argnums=0)
    def _overlap_with_single_rot_generalized(
        self,
        x: float,
        h1: jax.Array,
        walker: jax.Array,
        wave_data: Any,
    ) -> jax.Array:
        """Helper function for calculating local energy using AD,
        evaluates < psi_T | exp(x * h1) | walker > to linear order"""
        walkerout = walker + x * jnp.block(
            [
                [
                    h1[0].dot(walker[: self.norb, : self.nelec[0]]),
                    h1[0].dot(walker[: self.norb, self.nelec[0] :]),
                ],
                [
                    h1[1].dot(walker[self.norb :, : self.nelec[0]]),
                    h1[1].dot(walker[self.norb :, self.nelec[0] :]),
                ],
            ]
        )
        return self._calc_overlap_generalized(walkerout, wave_data)

    @partial(jit, static_argnums=0)
    def _overlap_with_single_rot(
        self,
        x: float,
        h1: jax.Array,
        walker_up: jax.Array,
        walker_dn: jax.Array,
        wave_data: Any,
    ) -> jax.Array:
        """Helper function for calculating local energy using AD,
        evaluates < psi_T | exp(x * h1) | walker > to linear order"""
        walker_up_1 = walker_up + x * h1[0].dot(walker_up)
        walker_dn_1 = walker_dn + x * h1[1].dot(walker_dn)
        return self._calc_overlap_unrestricted(walker_up_1, walker_dn_1, wave_data)

    @partial(jit, static_argnums=0)
    def _overlap_with_double_rot(
        self,
        x: float,
        chol_i: jax.Array,
        walker_up: jax.Array,
        walker_dn: jax.Array,
        wave_data: Any,
    ) -> jax.Array:
        """Helper function for calculating local energy using AD,
        evaluates < psi_T | exp(x * chol_i) | walker > to quadratic order"""
        walker_up_1 = (
            walker_up
            + x * chol_i.dot(walker_up)
            + x**2 / 2.0 * chol_i.dot(chol_i.dot(walker_up))
        )
        walker_dn_1 = (
            walker_dn
            + x * chol_i.dot(walker_dn)
            + x**2 / 2.0 * chol_i.dot(chol_i.dot(walker_dn))
        )
        return self._calc_overlap_unrestricted(walker_up_1, walker_dn_1, wave_data)

    @partial(jit, static_argnums=0)
    def _overlap_with_double_rot_generalized(
        self,
        x: float,
        chol_i: jax.Array,
        walker: jax.Array,
        wave_data: Any,
    ) -> jax.Array:
        """Helper function for calculating local energy using AD,
        evaluates < psi_T | exp(x * chol_i) | walker > to quadratic order"""
        walker1 = x * jnp.block(
            [
                [
                    chol_i.dot(walker[: self.norb, : self.nelec[0]]),
                    chol_i.dot(walker[: self.norb, self.nelec[0] :]),
                ],
                [
                    chol_i.dot(walker[self.norb :, : self.nelec[0]]),
                    chol_i.dot(walker[self.norb :, self.nelec[0] :]),
                ],
            ]
        )

        walker2 = x * jnp.block(
            [
                [
                    chol_i.dot(walker1[: self.norb, : self.nelec[0]]),
                    chol_i.dot(walker1[: self.norb, self.nelec[0] :]),
                ],
                [
                    chol_i.dot(walker1[self.norb :, : self.nelec[0]]),
                    chol_i.dot(walker1[self.norb :, self.nelec[0] :]),
                ],
            ]
        )

        walker_out = walker + walker1 + walker2 / 2.0
        return self._calc_overlap_generalized(walker_out, wave_data)

    @partial(jit, static_argnums=0)
    def _calc_energy_unrestricted(
        self,
        walker_up: jax.Array,
        walker_dn: jax.Array,
        ham_data: dict,
        wave_data: Any,
    ) -> jax.Array:
        """Calculates local energy using AD and finite difference for the two body term"""

        h0, h1, chol, v0 = (
            ham_data["h0"],
            ham_data["h1"],
            ham_data["chol"].reshape(-1, self.norb, self.norb),
            ham_data["normal_ordering_term"],
        )

        x = 0.0
        # one body
        f1 = lambda a: self._overlap_with_single_rot(
            a, h1 + v0, walker_up, walker_dn, wave_data
        )
        val1, dx1 = jvp(f1, [x], [1.0])

        # two body
        # vmap_fun = vmap(
        #     self._overlap_with_double_rot, in_axes=(None, 0, None, None, None)
        # )

        eps = self.eps

        # carry: [eps, walker, wave_data]
        def scanned_fun(carry, chol_i):
            eps, walker_up, walker_dn, wave_data = carry
            return carry, self._overlap_with_double_rot(
                eps, chol_i, walker_up, walker_dn, wave_data
            )

        _, overlap_p = lax.scan(
            scanned_fun, (eps, walker_up, walker_dn, wave_data), chol
        )
        _, overlap_0 = lax.scan(
            scanned_fun, (0.0, walker_up, walker_dn, wave_data), chol
        )
        _, overlap_m = lax.scan(
            scanned_fun, (-1.0 * eps, walker_up, walker_dn, wave_data), chol
        )
        d_2_overlap = (overlap_p - 2.0 * overlap_0 + overlap_m) / eps / eps

        # dx2 = (
        #     (
        #         vmap_fun(eps, chol, walker_up, walker_dn, wave_data)
        #         - 2.0 * vmap_fun(zero, chol, walker_up, walker_dn, wave_data)
        #         + vmap_fun(-1.0 * eps, chol, walker_up, walker_dn, wave_data)
        #     )
        #     / eps
        #     / eps
        # )

        return (dx1 + jnp.sum(d_2_overlap) / 2.0) / val1 + h0

    @partial(jit, static_argnums=0)
    def _calc_energy_generalized(
        self,
        walker: jax.Array,
        ham_data: dict,
        wave_data: Any,
    ) -> jax.Array:
        """Calculates local energy using AD and finite difference for the two body term"""

        h0, h1, chol, v0 = (
            ham_data["h0"],
            ham_data["h1"],
            ham_data["chol"].reshape(-1, self.norb, self.norb),
            ham_data["normal_ordering_term"],
        )

        x = 0.0
        # one body
        f1 = lambda a: self._overlap_with_single_rot_generalized(
            a, h1 + v0, walker, wave_data
        )
        val1, dx1 = jvp(f1, [x], [1.0])

        # two body
        # vmap_fun = vmap(
        #     self._overlap_with_double_rot, in_axes=(None, 0, None, None, None)
        # )

        eps = self.eps

        # carry: [eps, walker, wave_data]
        def scanned_fun(carry, chol_i):
            eps, walker, wave_data = carry
            return carry, self._overlap_with_double_rot_generalized(
                eps, chol_i, walker, wave_data
            )

        _, overlap_p = lax.scan(scanned_fun, (eps, walker, wave_data), chol)
        _, overlap_0 = lax.scan(scanned_fun, (0.0, walker, wave_data), chol)
        _, overlap_m = lax.scan(scanned_fun, (-1.0 * eps, walker, wave_data), chol)
        d_2_overlap = (overlap_p - 2.0 * overlap_0 + overlap_m) / eps / eps

        # dx2 = (
        #     (
        #         vmap_fun(eps, chol, walker_up, walker_dn, wave_data)
        #         - 2.0 * vmap_fun(zero, chol, walker_up, walker_dn, wave_data)
        #         + vmap_fun(-1.0 * eps, chol, walker_up, walker_dn, wave_data)
        #     )
        #     / eps
        #     / eps
        # )

        return (dx1 + jnp.sum(d_2_overlap) / 2.0) / val1 + h0

    @partial(jit, static_argnums=0)
    def _build_measurement_intermediates(self, ham_data: dict, wave_data: dict) -> dict:
        v0 = 0.5 * jnp.einsum(
            "gik,gjk->ij",
            ham_data["chol"].reshape(-1, self.norb, self.norb),
            ham_data["chol"].reshape(-1, self.norb, self.norb),
            optimize="optimal",
        )
        ham_data["normal_ordering_term"] = -v0
        return ham_data


@dataclass
class multislater(wave_function_auto):
    """Multislater wave function implemented using the auto class.

    We work in the orbital basis of the wave function.
    Associated wave_data consists of excitation indices and ci coefficients:
        Acre: Alpha creation indices.
        Ades: Alpha destruction indices.
        Bcre: Beta creation indices.
        Bdes: Beta destruction indices.
        coeff: Coefficients of the determinants.
        ref_det: Reference determinant.
        orbital_rotation: Rotation matrix to transform afqmc basis walkers
        to wave function CI orbital basis.
    """

    norb: int
    nelec: Tuple[int, int]
    max_excitation: int  # maximum of sum of alpha and beta excitation ranks
    eps: float = 1.0e-4  # finite difference step size in local energy calculations
    n_chunks: int = 1

    @partial(jit, static_argnums=0)
    def _det_overlap(
        self, green: jax.Array, cre: jax.Array, des: jax.Array
    ) -> jax.Array:
        return jnp.linalg.det(green[jnp.ix_(cre, des)])

    @partial(jit, static_argnums=0)
    def _calc_green_restricted(self, walker: jax.Array, wave_data: dict) -> jax.Array:
        ref_det = wave_data["ref_det"][0]
        return (
            walker.dot(
                jnp.linalg.inv(walker[jnp.nonzero(ref_det, size=self.nelec[0])[0], :])
            )
        ).T

    @partial(jit, static_argnums=0)
    def _calc_overlap_restricted(self, walker: jax.Array, wave_data: dict) -> complex:
        """Calclulates < psi_T | walker > efficiently using Wick's theorem"""
        Acre, Ades, Bcre, Bdes, coeff, ref_det, orbital_rotation = (
            wave_data["Acre"],
            wave_data["Ades"],
            wave_data["Bcre"],
            wave_data["Bdes"],
            wave_data["coeff"],
            wave_data["ref_det"],
            wave_data["orbital_rotation"],
        )
        walker = orbital_rotation @ walker
        green = self._calc_green_restricted(walker, wave_data)

        # overlap with the reference determinant
        overlap_0 = (
            jnp.linalg.det(walker[jnp.nonzero(ref_det[0], size=self.nelec[0])[0], :])
            ** 2
        )

        # overlap / overlap_0
        overlap = coeff[(0, 0)] + 0.0j

        for i in range(1, self.max_excitation + 1):
            overlap += vmap(self._det_overlap, in_axes=(None, 0, 0))(
                green, Acre[(i, 0)], Ades[(i, 0)]
            ).dot(coeff[(i, 0)])
            overlap += vmap(self._det_overlap, in_axes=(None, 0, 0))(
                green, Bcre[(0, i)], Bdes[(0, i)]
            ).dot(coeff[(0, i)])

            for j in range(1, self.max_excitation - i + 1):
                overlap_a = vmap(self._det_overlap, in_axes=(None, 0, 0))(
                    green, Acre[(i, j)], Ades[(i, j)]
                )
                overlap_b = vmap(self._det_overlap, in_axes=(None, 0, 0))(
                    green, Bcre[(i, j)], Bdes[(i, j)]
                )
                overlap += (overlap_a * overlap_b) @ coeff[(i, j)]

        return (overlap * overlap_0)[0]

    @partial(jit, static_argnums=0)
    def _calc_green(
        self, walker_up: jax.Array, walker_dn: jax.Array, wave_data: dict
    ) -> list:
        ref_det = wave_data["ref_det"]
        green_up = (
            walker_up.dot(
                jnp.linalg.inv(
                    walker_up[jnp.nonzero(ref_det[0], size=self.nelec[0])[0], :]
                )
            )
        ).T
        green_dn = (
            walker_dn.dot(
                jnp.linalg.inv(
                    walker_dn[jnp.nonzero(ref_det[1], size=self.nelec[1])[0], :]
                )
            )
        ).T
        return [green_up, green_dn]

    @partial(jit, static_argnums=0)
    def _calc_overlap_unrestricted(
        self, walker_up: jax.Array, walker_dn: jax.Array, wave_data: dict
    ) -> complex:
        """Calclulates < psi_T | walker > efficiently using Wick's theorem"""
        Acre, Ades, Bcre, Bdes, coeff, ref_det, orbital_rotation = (
            wave_data["Acre"],
            wave_data["Ades"],
            wave_data["Bcre"],
            wave_data["Bdes"],
            wave_data["coeff"],
            wave_data["ref_det"],
            wave_data["orbital_rotation"],
        )
        walker_up = orbital_rotation[0] @ walker_up
        walker_dn = orbital_rotation[1] @ walker_dn
        green = self._calc_green(walker_up, walker_dn, wave_data)

        # overlap with the reference determinant
        overlap_0 = jnp.linalg.det(
            walker_up[jnp.nonzero(ref_det[0], size=self.nelec[0])[0], :]
        ) * jnp.linalg.det(walker_dn[jnp.nonzero(ref_det[1], size=self.nelec[1])[0], :])

        # overlap / overlap_0
        overlap = coeff[(0, 0)] + 0.0j

        for i in range(1, self.max_excitation + 1):
            overlap += vmap(self._det_overlap, in_axes=(None, 0, 0))(
                green[0], Acre[(i, 0)], Ades[(i, 0)]
            ).dot(coeff[(i, 0)])
            overlap += vmap(self._det_overlap, in_axes=(None, 0, 0))(
                green[1], Bcre[(0, i)], Bdes[(0, i)]
            ).dot(coeff[(0, i)])

            for j in range(1, self.max_excitation - i + 1):
                overlap_a = vmap(self._det_overlap, in_axes=(None, 0, 0))(
                    green[0], Acre[(i, j)], Ades[(i, j)]
                )
                overlap_b = vmap(self._det_overlap, in_axes=(None, 0, 0))(
                    green[1], Bcre[(i, j)], Bdes[(i, j)]
                )
                overlap += (overlap_a * overlap_b) @ coeff[(i, j)]

        return (overlap * overlap_0)[0]

    def _calc_rdm1(self, wave_data: dict) -> jax.Array:
        """Spatial 1RDM of the reference det"""
        ref_det = wave_data["ref_det"]
        orb_mat = np.eye(self.norb)
        orbs_up = orb_mat[:, ref_det[0] > 0]
        orbs_dn = orb_mat[:, ref_det[1] > 0]
        rdm_up = orbs_up @ orbs_up.T
        rdm_dn = orbs_dn @ orbs_dn.T
        return jnp.array([rdm_up, rdm_dn])

    def __hash__(self) -> int:
        return hash(tuple(self.__dict__.values()))


@dataclass
class CIS(wave_function_auto):
    """This class contains functions for the excited state CIS wavefunction c(ia) |ia>.
    The wave_data need to store the coefficient C(ia).
    """

    norb: int
    nelec: Tuple[int, int]
    eps: float = 1.0e-4  # finite difference step size in local energy calculations
    n_chunks: int = 1

    @partial(jit, static_argnums=0)
    def _calc_overlap_restricted(self, walker: jax.Array, wave_data: dict) -> complex:
        nocc, ci1 = walker.shape[1], wave_data["ci1"]
        gf = (walker.dot(jnp.linalg.inv(walker[: walker.shape[1], :]))).T
        o0 = jnp.linalg.det(walker[: walker.shape[1], :]) ** 2
        o1 = jnp.einsum("ia,ia", ci1, gf[:, nocc:])
        return 2 * o1 * o0

    def __hash__(self) -> int:
        return hash(tuple(self.__dict__.values()))


@dataclass
class CISD(wave_function_auto):
    """This class contains functions for the CISD wavefunction
    |0> + c(ia) |ia> + c(ia jb) |ia jb>

    . The wave_data need to store the coefficient C(ia) and C(ia jb)
    """

    norb: int
    nelec: Tuple[int, int]
    eps: float = 1.0e-4  # finite difference step size in local energy calculations
    n_chunks: int = 1
    projector: Optional[str] = None

    @partial(jit, static_argnums=0)
    def _calc_green_restricted(self, walker: jax.Array) -> jax.Array:
        return (walker.dot(jnp.linalg.inv(walker[: walker.shape[1], :]))).T

    @partial(jit, static_argnums=0)
    def _calc_overlap_restricted(self, walker: jax.Array, wave_data: dict) -> complex:
        nocc, ci1, ci2 = walker.shape[1], wave_data["ci1"], wave_data["ci2"]
        GF = self._calc_green_restricted(walker)
        o0 = jnp.linalg.det(walker[: walker.shape[1], :]) ** 2
        o1 = jnp.einsum("ia,ia", ci1, GF[:, nocc:])
        o2 = 2 * jnp.einsum(
            "iajb, ia, jb", ci2, GF[:, nocc:], GF[:, nocc:]
        ) - jnp.einsum("iajb, ib, ja", ci2, GF[:, nocc:], GF[:, nocc:])

        return (1.0 + 2 * o1 + o2) * o0

    def __hash__(self) -> int:
        return hash(tuple(self.__dict__.values()))


@dataclass
class ccsd(wave_function):
    """This is meant to be used in free projection as the initial state.
    The wave_data need to store the coefficient T1(ia) and T2(ia jb)
    """

    norb: int
    nelec: Tuple[int, int]
    nocc: int
    nvirt: int
    n_chunks: int = 1
    mixed_real_dtype: DTypeLike = jnp.float64
    mixed_complex_dtype: DTypeLike = jnp.complex128
    memory_mode: Literal["high", "low"] = "low"
    _mixed_real_dtype_testing: DTypeLike = jnp.float32
    _mixed_complex_dtype_testing: DTypeLike = jnp.complex64

    @partial(jit, static_argnums=0)
    def _calc_energy_restricted(
        self, walker: jax.Array, ham_data: dict, wave_data: dict
    ) -> jax.Array:
        h0, rot_h1, rot_chol = ham_data["h0"], ham_data["rot_h1"], ham_data["rot_chol"]
        ene0 = h0
        green_walker = self._calc_green(walker, wave_data)
        ene1 = 2.0 * jnp.sum(green_walker * rot_h1)
        f = jnp.einsum("gij,jk->gik", rot_chol, green_walker.T, optimize="optimal")
        c = vmap(jnp.trace)(f)
        exc = jnp.sum(vmap(lambda x: x * x.T)(f))
        ene2 = 2.0 * jnp.sum(c * c) - exc

        return ene2 + ene1 + ene0

    @partial(jit, static_argnums=0)
    def _calc_green(self, walker: jax.Array, wave_data: dict) -> jax.Array:
        """Calculates the half green's function.

        Args:
            walker: The walker.
            wave_data: The trial wave function data.

        Returns:
            green: The half green's function.
        """
        return (walker.dot(jnp.linalg.inv(wave_data["mo_coeff"].T.conj() @ walker))).T

    @partial(jit, static_argnums=0)
    def _calc_overlap_restricted(self, walker: jax.Array, wave_data: dict) -> jax.Array:
        return jnp.linalg.det(wave_data["mo_coeff"].T.conj() @ walker) ** 2

    def hs_op(self, wave_data: dict, t2):

        nO = self.nocc
        nV = self.nvirt
        nex = nO*nV

        assert t2.shape == (nO, nO, nV, nV)

        # T2 = LL^T
        t2 = jnp.einsum("ijab->aibj", t2)
        t2 = t2.reshape(nex, nex)
        e_val, e_vec = jnp.linalg.eigh(t2)
        L = e_vec @ jnp.diag(np.sqrt(e_val+0.0j))
        assert abs(jnp.linalg.norm(t2 - L @ L.T)) < 1e-12

        # Summation on the left
        L = L.T.reshape(nex, nV, nO)

        wave_data["T2_L"] = L

        return wave_data

    @partial(jax.jit, static_argnums=(0, 2, 3))
    def get_init_walkers(
        self, wave_data: dict, n_walkers: int, walker_type: str
    ) -> walker_batch:

        nO, nV = self.nocc, self.nvirt
        n = nO+nV
        nex = nO*nV

        t1 = wave_data["t1"]

        C_occ, C_vir = jnp.split(wave_data["mo_coeff"], [nO], axis=1)

        # e^T1
        e_t1 = t1.T + 0.0j
        ops = jnp.array([e_t1] * n_walkers)

        L = wave_data["T2_L"]

        wave_data["key"], subkey = random.split(wave_data["key"])
        fields = random.normal(
            subkey,
            shape=(
                n_walkers,
                L.shape[0],
            ),
        )

        # e^{T1+T2}
        ops = ops + jnp.einsum("wg,gai->wai", fields, L)

        # Initial walkers
        rdm1 = self.get_rdm1(wave_data)
        natorbs_up = jnp.linalg.eigh(rdm1[0])[1][:, ::-1][:, : self.nelec[0]]

        walkers = jnp.array([natorbs_up + 0.0j] * n_walkers)
        identity = jnp.array([np.identity(n) + 0.0j] * n_walkers)

        # e^{T1+T2} \ket{\phi}
        walkers = (identity + jnp.einsum("pa,wai,iq -> wpq", C_vir, ops, C_occ.T)) @ walkers
        walkers = jnp.array(walkers)

        walkers = RHFWalkers(
            walkers
        )
        return walkers

    def __hash__(self) -> int:
        return hash(tuple(self.__dict__.values()))

@dataclass
class uccsd(wave_function):
    """This is meant to be used in free projection as the initial state.
    The wave_data need to store the coefficient T1(ia) and T2(ia jb)
    """

    norb: int
    nelec: Tuple[int, int]
    nocc: Tuple[int, int]
    nvirt: Tuple[int, int]
    n_chunks: int = 1
    mixed_real_dtype: DTypeLike = jnp.float64
    mixed_complex_dtype: DTypeLike = jnp.complex128
    memory_mode: Literal["high", "low"] = "low"
    _mixed_real_dtype_testing: DTypeLike = jnp.float32
    _mixed_complex_dtype_testing: DTypeLike = jnp.complex64

    def hs_op(self, wave_data: dict, t2aa, t2ab, t2bb) -> dict:
        nOa, nOb = self.nocc
        nVa, nVb = self.nvirt
        n = self.norb

        # Number of excitations
        nex_a = nOa*nVa
        nex_b = nOb*nVb

        assert n == nOb + nVb
        assert t2aa.shape == (nOa, nOa, nVa, nVa)
        assert t2ab.shape == (nOa, nOb, nVa, nVb)
        assert t2bb.shape == (nOb, nOb, nVb, nVb)

        # t2(i,j,a,b) -> t2(ai,bj)
        t2aa = jnp.einsum("ijab->aibj", t2aa)
        t2ab = jnp.einsum("ijab->aibj", t2ab)
        t2bb = jnp.einsum("ijab->aibj", t2bb)

        t2aa = t2aa.reshape(nex_a, nex_a)
        t2ab = t2ab.reshape(nex_a, nex_b)
        t2bb = t2bb.reshape(nex_b, nex_b)

        # Symmetric t2 =
        # t2aa/2 t2ab
        # t2ab^T t2bb
        t2 = np.zeros((nex_a+nex_b, nex_a+nex_b))
        t2[:nex_a,:nex_a] = 0.5 * t2aa
        t2[nex_a:,:nex_a] = t2ab.T
        t2[:nex_a,nex_a:] = t2ab
        t2[nex_a:,nex_a:] = 0.5 * t2bb

        # t2 = LL^T
        e_val, e_vec = jnp.linalg.eigh(t2)
        L = e_vec @ jnp.diag(np.sqrt(e_val+0.0j))
        assert abs(jnp.linalg.norm(t2 - L @ L.T)) < 1e-12

        # alpha/beta operators for HS
        # Summation on the left to have a list of operators
        La = L[:nex_a,:]
        Lb = L[nex_a:,:]
        La = La.T.reshape(nex_a+nex_b,nVa,nOa)
        Lb = Lb.T.reshape(nex_a+nex_b,nVb,nOb)

        wave_data["T2_La"] = La
        wave_data["T2_Lb"] = Lb

        return wave_data

    @partial(jax.jit, static_argnums=(0, 2, 3))
    def get_init_walkers(
        self, wave_data: dict, n_walkers: int, walker_type: str
    ) -> walker_batch:

        nOa, nOb = self.nocc
        nVa, nVb = self.nvirt
        n = self.norb

        nex_a = nOa*nVa
        nex_b = nOb*nVb

        t1a = wave_data["t1a"]
        t1b = wave_data["t1b"]

        Ca_occ, Ca_vir = jnp.split(wave_data["mo_coeff"][0], [nOa], axis=1)
        Cb_occ, Cb_vir = jnp.split(wave_data["mo_coeff"][1], [nOb], axis=1)

        # e^T1
        e_t1a = t1a.T + 0.0j
        e_t1b = t1b.T + 0.0j

        ops_a = jnp.array([e_t1a] * n_walkers)
        ops_b = jnp.array([e_t1b] * n_walkers)

        La = wave_data["T2_La"]
        Lb = wave_data["T2_Lb"]

        wave_data["key"], subkey = random.split(wave_data["key"])
        fields = random.normal(
            subkey,
            shape=(
                n_walkers,
                La.shape[0],
            ),
        )

        # e^{T1+T2}
        ops_a = ops_a + jnp.einsum("wg,gai->wai", fields, La)
        ops_b = ops_b + jnp.einsum("wg,gai->wai", fields, Lb)

        # Initial walkers
        rdm1 = self.get_rdm1(wave_data)
        natorbs_up = jnp.linalg.eigh(rdm1[0])[1][:, ::-1][:, :nOa]
        natorbs_dn = jnp.linalg.eigh(rdm1[1])[1][:, ::-1][:, :nOb]

        walkers_a = jnp.array([natorbs_up + 0.0j] * n_walkers)
        walkers_b = jnp.array([natorbs_dn + 0.0j] * n_walkers)

        id_a = jnp.array([np.identity(n) + 0.0j] * n_walkers)
        id_b = jnp.array([np.identity(n) + 0.0j] * n_walkers)

        # e^{T1+T2} \ket{\phi}
        walkers_a = (id_a + jnp.einsum("pa,wai,iq -> wpq", Ca_vir, ops_a, Ca_occ.T)) @ walkers_a
        walkers_b = (id_b + jnp.einsum("pa,wai,iq -> wpq", Cb_vir, ops_b, Cb_occ.T)) @ walkers_b

        walkers_a = jnp.array(walkers_a)
        walkers_b = jnp.array(walkers_b)

        walkers = UHFWalkers(
            [walkers_a, walkers_b]
        )
        return walkers

    def __hash__(self) -> int:
        return hash(tuple(self.__dict__.values()))

@dataclass
class gcisd_complex(wave_function_auto):
    """This class contains functions for the CISD wavefunction
    |0> + c(ia) |ia> + c(ia jb) |ia jb>

    . The wave_data need to store the coefficient C(ia) and C(ia jb)
    """

    norb: int
    nelec: Tuple[int, int]
    eps: float = 1.0e-4  # finite difference step size in local energy calculations
    n_chunks: int = 1
    projector: Optional[str] = None

    @partial(jit, static_argnums=0)
    def _calc_green_generalized(self, walker: jax.Array) -> jax.Array:
        return (walker.dot(jnp.linalg.inv(walker[: walker.shape[1], :]))).T

    @partial(jit, static_argnums=0)
    def _calc_overlap_generalized(self, walker: jax.Array, wave_data: dict) -> complex:
        nocc, ci1, ci2 = walker.shape[1], wave_data["ci1"], wave_data["ci2"]
        GF = self._calc_green_generalized(walker)
        o0 = jnp.linalg.det(walker[: walker.shape[1], :])
        o1 = jnp.einsum("ia,ia", ci1.conj(), GF[:, nocc:])
        o2 = 2.0 * jnp.einsum("iajb, ia, jb", ci2.conj(), GF[:, nocc:], GF[:, nocc:])
        o = (1.0 + o1 + 0.25 * o2) * o0
        return o

    @partial(jit, static_argnums=0)
    def _calc_force_bias_generalized(
        self, walker: jax.Array, ham_data: dict, wave_data: dict
    ) -> jax.Array:
        """Calculates force bias < psi_T | chol_gamma | walker > / < psi_T | walker >"""
        ci1, ci2 = wave_data["ci1"], wave_data["ci2"]
        nocc = self.nelec[0] + self.nelec[1]
        green = (walker.dot(jnp.linalg.inv(walker[:nocc, :]))).T
        green_occ = green[:, nocc:].copy()
        greenp = jnp.vstack((green_occ, -jnp.eye(self.norb - nocc)))

        chol = ham_data["chol"].reshape(-1, self.norb, self.norb)
        rot_chol = chol[:, :nocc, :]

        # Ref
        nu0 = jnp.einsum("gpq,pq->g", chol[:, :nocc, :], green)

        # Single excitations
        nu1 = jnp.einsum(
            "gpq,ia,pq,ia->g", chol[:, :nocc, :], ci1.conj(), green, green_occ
        )
        nu1 -= jnp.einsum("gpq,ia,iq,pa->g", chol, ci1.conj(), green, greenp)

        # nu1  = jnp.einsum("grq,rq,ia,ia->g", rot_chol[:,:,:], green, ci1.conj(), green_occ)
        # nu1 -= jnp.einsum("gpq,ia,iq,pa->g", chol[:,:,:], ci1.conj(), green, greenp)

        # Double excitations
        nu2 = 2.0 * jnp.einsum(
            "gpq,iajb,pq,ia,jb->g",
            chol[:, :nocc, :],
            ci2.conj(),
            green,
            green_occ,
            green_occ,
        )
        # nu2 -= jnp.einsum("gpq,iajb,pq,ib,ja->g", chol[:,:nocc,:], ci2.conj(), green, green_occ, green_occ)
        nu2 -= 4.0 * jnp.einsum(
            "gpq,iajb,pa,iq,jb->g", chol[:, :, :], ci2.conj(), greenp, green, green_occ
        )
        # nu2 += 2.0*jnp.einsum("gpq,iajb,pa,ib,jq->g", chol[:,:,:], ci2.conj(), greenp, green_occ, green)
        # nu2 += jnp.einsum("gpq,iajb,pb,iq,ja->g", chol[:,:,:], ci2.conj(), greenp, green, green_occ)
        # nu2 -= jnp.einsum("gpq,iajb,pb,ia,jq->g", chol[:,:,:], ci2.conj(), greenp, green_occ, green)

        # V2
        # nu2 = 2.0*jnp.einsum("grq,rq,iajb,ia,jb->g", rot_chol[:,:,:], green, ci2.conj(), green_occ, green_occ)
        # nu2 -= 4.0*jnp.einsum("gpq,iajb,pa,iq,jb->g", chol, ci2.conj(), greenp, green, green_occ)
        nu2 *= 0.25

        nu = nu0 + nu1 + nu2
        o1 = jnp.einsum("ia,ia->", ci1.conj(), green_occ)
        o2 = 0.25 * 2.0 * jnp.einsum("iajb, ia, jb->", ci2.conj(), green_occ, green_occ)
        overlap = 1.0 + o1 + o2
        nu = nu / overlap
        return nu

    @partial(jit, static_argnums=0)
    def _calc_energy_generalized(
        self, walker: jax.Array, ham_data: dict, wave_data: dict
    ) -> complex:
        ci1, ci2 = wave_data["ci1"], wave_data["ci2"]
        nocc = self.nelec[0] + self.nelec[1]
        green = (walker.dot(jnp.linalg.inv(walker[:nocc, :]))).T
        green_occ = green[:, nocc:].copy()
        greenp = jnp.vstack((green_occ, -jnp.eye(self.norb - nocc)))

        chol = ham_data["chol"].reshape(-1, self.norb, self.norb)
        rot_chol = chol[:, :nocc, :]
        h1 = ham_data["h1"][0]
        rot_h1 = h1[:nocc, :]

        # 0 body energy
        e0 = ham_data["h0"]

        # 1 body energy
        # ref
        e1_0 = jnp.einsum("pq,pq->", rot_h1, green)

        # single excitations
        e1_1 = jnp.einsum(
            "pq,ia,pq,ia->", rot_h1, ci1.conj(), green, green_occ, optimize="optimal"
        )
        e1_1 -= jnp.einsum(
            "pq,ia,iq,pa->", h1, ci1.conj(), green, greenp, optimize="optimal"
        )

        # double excitations
        # e1_2  = jnp.einsum("pq,iajb,pq,ia,jb->", h1[nocc:,:], ci2.conj(), green, green_occ, green_occ)
        # e1_2 -= jnp.einsum("pq,iajb,pq,ib,ja->", h1[nocc:,:], ci2.conj(), green, green_occ, green_occ)
        # e1_2 -= jnp.einsum("pq,iajb,pa,iq,jb->", h1, ci2.conj(), greenp, green, green_occ)
        # e1_2 += jnp.einsum("pq,iajb,pa,ib,jq->", h1, ci2.conj(), greenp, green_occ, green)
        # e1_2 += jnp.einsum("pq,iajb,pb,iq,ja->", h1, ci2.conj(), greenp, green, green_occ)
        # e1_2 -= jnp.einsum("pq,iajb,pb,ia,jq->", h1, ci2.conj(), greenp, green_occ, green)

        e1_2 = 2.0 * jnp.einsum(
            "rq,rq,iajb,ia,jb", rot_h1, green, ci2.conj(), green_occ, green_occ
        )
        e1_2 -= 4.0 * jnp.einsum(
            "pq,iajb,pa,iq,jb", h1, ci2.conj(), greenp, green, green_occ
        )
        e1_2 *= 0.25

        # 2 body energy
        # ref
        f = jnp.einsum("gij,jk->gik", rot_chol, green.T, optimize="optimal")
        c = vmap(jnp.trace)(f)
        exc = jnp.sum(vmap(lambda x: x * x.T)(f))
        e2_0 = (jnp.sum(c * c) - exc) / 2.0

        # single excitations
        e2_1 = jnp.einsum(
            "gpr,gqs,ia,ir,ps,qa->",
            chol[:, :nocc, :],
            chol[:, :, :],
            ci1.conj(),
            green,
            green,
            greenp,
        )
        e2_1 -= jnp.einsum(
            "gpr,gqs,ia,ir,pa,qs->",
            chol[:, :, :],
            chol[:, :nocc, :],
            ci1.conj(),
            green,
            greenp,
            green,
        )
        e2_1 -= jnp.einsum(
            "gpr,gqs,ia,pr,is,qa->",
            chol[:, :nocc, :],
            chol[:, :, :],
            ci1.conj(),
            green,
            green,
            greenp,
        )
        e2_1 += jnp.einsum(
            "gpr,gqs,ia,pr,ia,qs->",
            chol[:, :nocc, :],
            chol[:, :nocc, :],
            ci1.conj(),
            green,
            green_occ,
            green,
        )
        e2_1 += jnp.einsum(
            "gpr,gqs,ia,qr,is,pa->",
            chol[:, :, :],
            chol[:, :nocc, :],
            ci1.conj(),
            green,
            green,
            greenp,
        )
        e2_1 -= jnp.einsum(
            "gpr,gqs,ia,qr,ia,ps->",
            chol[:, :nocc, :],
            chol[:, :nocc, :],
            ci1.conj(),
            green,
            green_occ,
            green,
        )
        e2_1 *= 0.5

        # double excitations
        e2_2 = 2.0 * jnp.einsum(
            "gpr,gqs,iajb,ir,js,pa,qb->",
            chol,
            chol,
            ci2.conj(),
            green,
            green,
            greenp,
            greenp,
        )
        # e2_2 -= jnp.einsum("gpr,gqs,iajb,ir,js,pb,qa->", chol           , chol           , ci2.conj(), green, green, greenp   , greenp)
        e2_2 -= 2.0 * jnp.einsum(
            "gpr,gqs,iajb,ir,ps,ja,qb->",
            chol[:, :nocc, :],
            chol,
            ci2.conj(),
            green,
            green,
            green_occ,
            greenp,
        )
        # e2_2 += jnp.einsum("gpr,gqs,iajb,ir,ps,jb,qa->", chol[:,:nocc,:], chol           , ci2.conj(), green, green, green_occ, greenp)
        e2_2 += 2.0 * jnp.einsum(
            "gpr,gqs,iajb,ir,qs,ja,pb->",
            chol,
            chol[:, :nocc, :],
            ci2.conj(),
            green,
            green,
            green_occ,
            greenp,
        )
        # e2_2 -= jnp.einsum("gpr,gqs,iajb,ir,qs,jb,pa->", chol           , chol[:,:nocc,:], ci2.conj(), green, green, green_occ, greenp)
        # P_ij
        e2_2 *= 2.0

        e2_2 += 4.0 * jnp.einsum(
            "gpr,gqs,iajb,pr,is,ja,qb->",
            chol[:, :nocc, :],
            chol,
            ci2.conj(),
            green,
            green,
            green_occ,
            greenp,
        )
        # e2_2 -= 2.0 * jnp.einsum("gpr,gqs,iajb,pr,is,jb,qa->", chol[:,:nocc,:], chol           , ci2.conj(), green, green, green_occ, greenp   )
        e2_2 += 2.0 * jnp.einsum(
            "gpr,gqs,iajb,pr,qs,ia,jb->",
            chol[:, :nocc, :],
            chol[:, :nocc, :],
            ci2.conj(),
            green,
            green,
            green_occ,
            green_occ,
        )
        # e2_2 -=       jnp.einsum("gpr,gqs,iajb,pr,qs,ib,ja->", chol[:,:nocc,:], chol[:,:nocc,:], ci2.conj(), green, green, green_occ, green_occ)
        # P_pq
        e2_2 -= 4.0 * jnp.einsum(
            "gpr,gqs,iajb,qr,is,ja,pb->",
            chol,
            chol[:, :nocc, :],
            ci2.conj(),
            green,
            green,
            green_occ,
            greenp,
        )
        # e2_2 += 2.0 * jnp.einsum("gpr,gqs,iajb,qr,is,jb,pa->", chol           , chol[:,:nocc,:], ci2.conj(), green, green, green_occ, greenp   )
        e2_2 -= 2.0 * jnp.einsum(
            "gpr,gqs,iajb,qr,ps,ia,jb->",
            chol[:, :nocc, :],
            chol[:, :nocc, :],
            ci2.conj(),
            green,
            green,
            green_occ,
            green_occ,
        )
        # e2_2 +=       jnp.einsum("gpr,gqs,iajb,qr,ps,ib,ja->", chol[:,:nocc,:], chol[:,:nocc,:], ci2.conj(), green, green, green_occ, green_occ)
        e2_2 *= 0.5 * 0.25

        e = e1_0 + e1_1 + e1_2 + e2_0 + e2_1 + e2_2
        o1 = jnp.einsum("ia,ia->", ci1.conj(), green_occ)
        o2 = 0.25 * 2.0 * jnp.einsum("iajb, ia, jb->", ci2.conj(), green_occ, green_occ)
        overlap = 1.0 + o1 + o2
        e = e / overlap

        return e + e0

    def __hash__(self) -> int:
        return hash(tuple(self.__dict__.values()))


@dataclass
class UCISD(wave_function_auto):
    """This class contains functions for the CISD wavefunction
    |0> + c(ia) |ia> + c(ia jb) |ia jb>

    . The wave_data need to store the coefficient C(ia) and C(ia jb)
    """

    norb: int
    nelec: Tuple[int, int]
    eps: float = 1.0e-4  # finite difference step size in local energy calculations
    n_chunks: int = 1
    projector: Optional[str] = None

    @partial(jit, static_argnums=0)
    def _calc_green_unrestricted(
        self, walker_up: jax.Array, walker_dn: jax.Array
    ) -> List[jax.Array]:

        green_up = (walker_up.dot(jnp.linalg.inv(walker_up[: walker_up.shape[1], :]))).T
        green_dn = (walker_dn.dot(jnp.linalg.inv(walker_dn[: walker_dn.shape[1], :]))).T
        return [green_up, green_dn]

    @partial(jit, static_argnums=0)
    def _calc_overlap_unrestricted(
        self, walker_up: jax.Array, walker_dn: jax.Array, wave_data: dict
    ) -> complex:

        noccA, ci1A, ci2AA = self.nelec[0], wave_data["ci1A"], wave_data["ci2AA"]
        noccB, ci1B, ci2BB = self.nelec[1], wave_data["ci1B"], wave_data["ci2BB"]
        ci2AB = wave_data["ci2AB"]
        moA, moB = wave_data["mo_coeff"][0], wave_data["mo_coeff"][1]

        walker_dn_B = moB.T.dot(
            walker_dn[:, :noccB]
        )  # put walker_dn in the basis of alpha reference

        GFA, GFB = self._calc_green_unrestricted(walker_up, walker_dn_B)

        o0 = jnp.linalg.det(walker_up[:noccA, :]) * jnp.linalg.det(
            walker_dn_B[:noccB, :]
        )

        o1 = jnp.einsum("ia,ia", ci1A, GFA[:, noccA:]) + jnp.einsum(
            "ia,ia", ci1B, GFB[:, noccB:]
        )

        # AA
        o2 = 0.5 * jnp.einsum("iajb, ia, jb", ci2AA, GFA[:, noccA:], GFA[:, noccA:])
        # o2 -= 0.25 * jnp.einsum("iajb, ib, ja", ci2AA, GFA[:, noccA:], GFA[:, noccA:])

        # BB
        o2 += 0.5 * jnp.einsum("iajb, ia, jb", ci2BB, GFB[:, noccB:], GFB[:, noccB:])
        # o2 -= 0.25 * jnp.einsum("iajb, ib, ja", ci2BB, GFB[:, noccB:], GFB[:, noccB:])

        # AB
        o2 += jnp.einsum("iajb, ia, jb", ci2AB, GFA[:, noccA:], GFB[:, noccB:])
        return (1.0 + o1 + o2) * o0

    @partial(jit, static_argnums=0)
    def _calc_overlap_generalized(self, walker: jax.Array, wave_data: dict) -> complex:

        noccA, ci1A, ci2AA = self.nelec[0], wave_data["ci1A"], wave_data["ci2AA"]
        noccB, ci1B, ci2BB = self.nelec[1], wave_data["ci1B"], wave_data["ci2BB"]
        ci2AB = wave_data["ci2AB"]

        walker_ = jnp.vstack([walker[:self.norb], wave_data["mo_coeff"][1].T.dot(walker[self.norb:, :])]
        ) # put walker_dn in the basis of alpha reference

        Atrial, Btrial = (
            wave_data["mo_coeff"][0][:, :noccA],
            wave_data["mo_coeff"][1][:, :noccB],
        )
<<<<<<< HEAD
        bra = jnp.block([[Atrial, 0*Btrial],[0*Atrial, Btrial]])
        o0 = jnp.linalg.det(bra.T.conj() @ walker)

        bra = jnp.block([[Atrial, 0*Btrial],[0*Atrial, (wave_data["mo_coeff"][1].T @ wave_data["mo_coeff"][1])[:,:noccB]]])
=======
        bra = jnp.block([[Atrial, 0 * Btrial], [0 * Atrial, Btrial]])

        walker_ = jnp.vstack(
            [
                walker[: self.norb],
                wave_data["mo_coeff"][1].T.dot(walker[self.norb :, :]),
            ]
        )  # put walker_dn in the basis of alpha reference
        ovlpMat = bra.T.conj() @ walker_
>>>>>>> b92f1ea2

        gf = (walker_ @ jnp.linalg.inv(bra.T.conj() @ walker_) @ bra.T.conj()).T
        gfA, gfB = (
            gf[: self.nelec[0], : self.norb],
            gf[self.norb : self.norb + self.nelec[1], self.norb :],
        )
        gfAB, gfBA = (
            gf[: self.nelec[0], self.norb :],
            gf[self.norb : self.norb + self.nelec[1], : self.norb],
        )

<<<<<<< HEAD
        o1 = jnp.einsum("ia,ia", ci1A, gfA[:, noccA:]) \
            + jnp.einsum("ia,ia", ci1B, gfB[:, noccB:])
=======
        o0 = jnp.linalg.det(ovlpMat)

        o0 = jnp.linalg.det(bra.T.conj() @ walker)
        o1 = jnp.einsum("ia,ia", ci1A, gfA[:, noccA:]) + jnp.einsum(
            "ia,ia", ci1B, gfB[:, noccB:]
        )
>>>>>>> b92f1ea2

        # AA
        o2 = jnp.einsum("iajb, ia, jb", ci2AA, gfA[:, noccA:], gfA[:, noccA:])
        # o2 -= 0.25 * jnp.einsum("iajb, ib, ja", ci2AA, GFA[:, noccA:], GFA[:, noccA:])

        # BB
        o2 += jnp.einsum("iajb, ia, jb", ci2BB, gfB[:, noccB:], gfB[:, noccB:])
        # o2 -= 0.25 * jnp.einsum("iajb, ib, ja", ci2BB, GFB[:, noccB:], GFB[:, noccB:])

        # AB
        o2 += 2.0 * jnp.einsum("iajb, ia, jb", ci2AB, gfA[:, noccA:], gfB[:, noccB:])
        o2 -= 2.0 * jnp.einsum("iajb, ib, ja", ci2AB, gfAB[:, noccB:], gfBA[:, noccA:])

        return (1.0 + o1 + o2 / 2.0) * o0

    def __hash__(self) -> int:
        return hash(tuple(self.__dict__.values()))


@dataclass
class UCISinfD(wave_function_auto):
    """This class contains functions for the CISD wavefunction
    |0> + c(ia) |ia> + c(ia jb) |ia jb>

    . The wave_data need to store the coefficient C(ia) and C(ia jb)
    """

    norb: int
    nelec: Tuple[int, int]
    eps: float = 1.0e-4  # finite difference step size in local energy calculations
    n_chunks: int = 1

    @partial(jit, static_argnums=0)
    def _calc_green_unrestricted(
        self, walker_up: jax.Array, walker_dn: jax.Array
    ) -> List[jax.Array]:

        green_up = (walker_up.dot(jnp.linalg.inv(walker_up[: walker_up.shape[1], :]))).T
        green_dn = (walker_dn.dot(jnp.linalg.inv(walker_dn[: walker_dn.shape[1], :]))).T
        return [green_up, green_dn]

    @partial(jit, static_argnums=0)
    def _calc_overlap_unrestricted(
        self, walker_up: jax.Array, walker_dn: jax.Array, wave_data: dict
    ) -> complex:
        noccA, rA, ci2AA = self.nelec[0], wave_data["rA"], wave_data["ci2AA"]
        noccB, rB, ci2BB = self.nelec[1], wave_data["rB"], wave_data["ci2BB"]
        ci2AB = wave_data["ci2AB"]
        _, moB = wave_data["mo_coeff"][0], wave_data["mo_coeff"][1]

        walker_dn_B = moB.T @ (
            walker_dn[:, :noccB]
        )  # put walker_dn in the basis of beta reference

        # rotate with t1
        walker_up_r = rA @ walker_up
        walker_dn_r = rB @ walker_dn_B

        GFA, GFB = self._calc_green_unrestricted(walker_up_r, walker_dn_r)

        o0 = jnp.linalg.det(walker_up_r[:noccA, :]) * jnp.linalg.det(
            walker_dn_r[:noccB, :]
        )

        # AA
        o2 = 0.5 * jnp.einsum("iajb, ia, jb", ci2AA, GFA[:, noccA:], GFA[:, noccA:])
        # o2 -= 0.25 * jnp.einsum("iajb, ib, ja", ci2AA, GFA[:, noccA:], GFA[:, noccA:])

        # BB
        o2 += 0.5 * jnp.einsum("iajb, ia, jb", ci2BB, GFB[:, noccB:], GFB[:, noccB:])
        # o2 -= 0.25 * jnp.einsum("iajb, ib, ja", ci2BB, GFB[:, noccB:], GFB[:, noccB:])

        # AB
        o2 += jnp.einsum("iajb, ia, jb", ci2AB, GFA[:, noccA:], GFB[:, noccB:])

        return (1 + o2) * o0

    def __hash__(self) -> int:
        return hash(tuple(self.__dict__.values()))


@dataclass
class GCISD(wave_function_auto):
    """This class contains functions for the GCISD wavefunction
    |0> + c(ia) |ia> + c(ia jb) |ia jb>
    The wave_data need to store the coefficients C(ia) and C(ia jb) and the GHF mo coefficients
    """

    norb: int
    nelec: Tuple[int, int]
    eps: float = 1.0e-4  # finite difference step size in local energy calculations
    n_chunks: int = 1

    @partial(jit, static_argnums=0)
    def _calc_green_generalized(self, walker: jax.Array) -> jax.Array:
        return (walker.dot(jnp.linalg.inv(walker[: walker.shape[1], :]))).T

    @partial(jit, static_argnums=0)
    def _calc_overlap_unrestricted(
        self, walker_up: jax.Array, walker_dn: jax.Array, wave_data: dict
    ) -> complex:
        nocc, ci1, ci2 = (
            self.nelec[0] + self.nelec[1],
            wave_data["ci1"],
            wave_data["ci2"],
        )
        walker = jnp.block(
            [
                [walker_up, jnp.zeros_like(walker_dn)],
                [jnp.zeros_like(walker_up), walker_dn],
            ]
        )
        walker = wave_data["mo_coeff"].T @ walker
        GF = self._calc_green_generalized(walker)
        o0 = jnp.linalg.det(walker[: walker.shape[1], :])
        o1 = jnp.einsum("ia,ia", ci1, GF[:, nocc:])
        o2 = jnp.einsum("iajb, ia, jb", ci2, GF[:, nocc:], GF[:, nocc:]) - jnp.einsum(
            "iajb, ib, ja", ci2, GF[:, nocc:], GF[:, nocc:]
        )
        return (1.0 + o1 + o2 / 4.0) * o0

    def __hash__(self) -> int:
        return hash(tuple(self.__dict__.values()))


@dataclass
class CISD_THC(wave_function_auto):
    """This class contains functions for the CISD wavefunction
    |0> + c(ia) |ia> + c(ia jb) |ia jb>

    . The wave_data need to store the coefficient C(ia) and C(ia jb)  in the THC format
    i.e. C(i,a,j,b) = X1(P,i) X2(P,a) V(P,Q) X1(P,j) X2(P,b)
    """

    norb: int
    nelec: Tuple[int, int]
    eps: float = 1.0e-4  # finite difference step size in local energy calculations
    n_chunks: int = 1

    @partial(jit, static_argnums=0)
    def _calc_green_restricted(self, walker: jax.Array) -> jax.Array:
        return (walker.dot(jnp.linalg.inv(walker[: walker.shape[1], :]))).T

    @partial(jit, static_argnums=0)
    def _calc_overlap_restricted(self, walker: jax.Array, wave_data: dict) -> complex:
        nocc, ci1, Xocc, Xvirt, VKL = (
            walker.shape[1],
            wave_data["ci1"],
            wave_data["Xocc"],
            wave_data["Xvirt"],
            wave_data["VKL"],
        )
        GF = self._calc_green_restricted(walker)

        o0 = jnp.linalg.det(walker[: walker.shape[1], :]) ** 2

        o1 = jnp.einsum("ia,ia", ci1, GF[:, nocc:])

        # A = jnp.einsum('ia,Pi,Pa->P', GF[:,nocc:], Xocc, Xvirt)
        # o2 = 2*jnp.einsum('P,PQ,Q', A, VKL, A)

        gv = GF[:, nocc:] @ Xvirt.T
        A = jnp.einsum("Pi,iP->P", Xocc, gv)
        o2 = 2 * (A @ VKL).dot(A)

        B = Xocc @ gv
        o2 -= jnp.sum(B * B.T * VKL)

        return (1.0 + 2 * o1 + o2) * o0

    def __hash__(self):
        return hash(tuple(self.__dict__.values()))


@dataclass
class cis(wave_function):
    """A manual implementation of the excited state CIS wave function."""

    norb: int
    nelec: Tuple[int, int]
    n_chunks: int = 1

    @partial(jit, static_argnums=0)
    def _calc_overlap_restricted(self, walker: jax.Array, wave_data: dict) -> complex:
        nocc, ci1 = walker.shape[1], wave_data["ci1"]
        gf = (walker.dot(jnp.linalg.inv(walker[: walker.shape[1], :]))).T
        o0 = jnp.linalg.det(walker[: walker.shape[1], :]) ** 2
        o1 = jnp.einsum("ia,ia", ci1, gf[:, nocc:])
        return 2 * o1 * o0

    @partial(jit, static_argnums=0)
    def _calc_force_bias_restricted(
        self, walker: jax.Array, ham_data: dict, wave_data: dict
    ) -> jax.Array:
        """Calculates force bias < psi_T | chol_gamma | walker > / < psi_T | walker >"""
        ci1 = wave_data["ci1"]
        nocc = self.nelec[0]
        green = (walker.dot(jnp.linalg.inv(walker[:nocc, :]))).T
        green_occ = green[:, nocc:].copy()
        greenp = jnp.vstack((green_occ, -jnp.eye(self.norb - nocc)))

        chol = ham_data["chol"].reshape(-1, self.norb, self.norb)
        rot_chol = chol[:, : self.nelec[0], :]
        lg = jnp.einsum("gpj,pj->g", rot_chol, green, optimize="optimal")

        ci1g = jnp.einsum("pt,pt->", ci1, green_occ, optimize="optimal")
        ci1gp = jnp.einsum("pt,it->pi", ci1, greenp, optimize="optimal")
        gci1gp = jnp.einsum("pj,pi->ij", green, ci1gp, optimize="optimal")
        fb_1_1 = 4 * ci1g * lg
        fb_1_2 = -2 * jnp.einsum("gij,ij->g", chol, gci1gp, optimize="optimal")
        fb_1 = fb_1_1 + fb_1_2

        # overlap
        overlap_1 = 2 * ci1g
        overlap = overlap_1

        return fb_1 / overlap

    @partial(jit, static_argnums=0)
    def _calc_energy_restricted(
        self, walker: jax.Array, ham_data: dict, wave_data: dict
    ) -> complex:
        ci1 = wave_data["ci1"]
        nocc = self.nelec[0]
        green = (walker.dot(jnp.linalg.inv(walker[:nocc, :]))).T
        green_occ = green[:, nocc:].copy()
        greenp = jnp.vstack((green_occ, -jnp.eye(self.norb - nocc)))

        chol = ham_data["chol"].reshape(-1, self.norb, self.norb)
        # rot_chol = ham_data["rot_chol"]
        rot_chol = chol[:, : self.nelec[0], :]
        h1 = (ham_data["h1"][0] + ham_data["h1"][1]) / 2.0
        hg = jnp.einsum("pj,pj->", h1[:nocc, :], green)

        # 0 body energy
        e0 = ham_data["h0"]

        # 1 body energy
        ci1g = jnp.einsum("pt,pt->", ci1, green_occ, optimize="optimal")
        e1_1_1 = 4 * ci1g * hg
        gpci1 = greenp @ ci1.T
        ci1_green = gpci1 @ green
        e1_1_2 = -2 * jnp.einsum("ij,ij->", h1, ci1_green, optimize="optimal")
        e1_1 = e1_1_1 + e1_1_2

        e1 = e1_1

        # two body energy
        lg = jnp.einsum("gpj,pj->g", rot_chol, green, optimize="optimal")
        # lg1 = jnp.einsum("gpj,pk->gjk", rot_chol, green, optimize="optimal")
        lg1 = jnp.einsum("gpj,qj->gpq", rot_chol, green, optimize="optimal")
        e2_0_1 = 2 * lg @ lg
        e2_0_2 = -jnp.sum(vmap(lambda x: x * x.T)(lg1))
        e2_0 = e2_0_1 + e2_0_2

        # single excitations
        e2_1_1 = 2 * e2_0 * ci1g
        lci1g = jnp.einsum("gij,ij->g", chol, ci1_green, optimize="optimal")
        e2_1_2 = -2 * (lci1g @ lg)
        # lci1g1 = jnp.einsum("gij,jk->gik", chol, ci1_green, optimize="optimal")
        # glgpci1 = jnp.einsum(("gpi,iq->gpq"), gl, gpci1, optimize="optimal")
        ci1g1 = ci1 @ green_occ.T
        # e2_1_3 = jnp.einsum("gpq,gpq->", glgpci1, lg1, optimize="optimal")
        e2_1_3_1 = jnp.einsum("gpq,gqr,rp->", lg1, lg1, ci1g1, optimize="optimal")
        lci1g = jnp.einsum("gip,qi->gpq", ham_data["lci1"], green, optimize="optimal")
        e2_1_3_2 = -jnp.einsum("gpq,gqp->", lci1g, lg1, optimize="optimal")
        e2_1_3 = e2_1_3_1 + e2_1_3_2
        e2_1 = e2_1_1 + 2 * (e2_1_2 + e2_1_3)

        e2 = e2_1

        # overlap
        overlap_1 = 2 * ci1g  # jnp.einsum("ia,ia", ci1, green_occ)
        overlap = overlap_1
        return (e1 + e2) / overlap + e0

    @partial(jit, static_argnums=0)
    def _build_measurement_intermediates(self, ham_data: dict, wave_data: dict) -> dict:
        ham_data["lci1"] = jnp.einsum(
            "git,pt->gip",
            ham_data["chol"].reshape(-1, self.norb, self.norb)[:, :, self.nelec[0] :],
            wave_data["ci1"],
            optimize="optimal",
        )
        return ham_data

    def __hash__(self):
        return hash(tuple(self.__dict__.values()))


@dataclass
class cisd(wave_function):
    """A manual implementation of the restricted CISD wave function.

    The corresponding wave_data contains "ci1" and "ci2" which are the coefficients of the single (c_ia)
    and double (c_iajb) excitations respectively. Mixed precision and memory mode are used to optimize
    the performance of the energy calculations.

    Attributes:
        norb: int
            Number of orbitals.
        nelec: Tuple[int, int]
            Number of electrons in alpha and beta spin channels.
        n_chunks: int
            Number of walker chunks.
        mixed_real_dtype: DTypeLike
            Data type used for mixed precision, double precision by default.
        mixed_complex_dtype: DTypeLike
            Data type used for mixed precision, double precision by default.
        memory_mode: enum
            Memory mode for energy calculations. "high" builds O(XNM) scaling intermediates per walker,
            "low" builds at most O(XN^2).
        _mixed_real_dtype_testing: DTypeLike
            Data type used for testing. Some operations are in single precision by default but
            can be changed to double precision for testing.
        _mixed_complex_dtype_testing: DTypeLike
            Data type used for testing. Some operations are in single precision by default but
            can be changed to double precision for testing.
    """

    norb: int
    nelec: Tuple[int, int]
    n_chunks: int = 1
    projector: Optional[str] = None
    mixed_real_dtype: DTypeLike = jnp.float64
    mixed_complex_dtype: DTypeLike = jnp.complex128
    memory_mode: Literal["high", "low"] = "low"
    _mixed_real_dtype_testing: DTypeLike = jnp.float32
    _mixed_complex_dtype_testing: DTypeLike = jnp.complex64

    def __post_init__(self):
        if self.memory_mode not in {"low", "high"}:
            raise ValueError(
                f"memory_mode must be one of ['low', 'high'], got {self.memory_mode}"
            )

    @partial(jit, static_argnums=0)
    def _calc_overlap_restricted(self, walker: jax.Array, wave_data: dict) -> complex:
        nocc, ci1, ci2 = walker.shape[1], wave_data["ci1"], wave_data["ci2"]
        GF = (walker.dot(jnp.linalg.inv(walker[: walker.shape[1], :]))).T
        o0 = jnp.linalg.det(walker[: walker.shape[1], :]) ** 2
        o1 = jnp.einsum("ia,ia", ci1, GF[:, nocc:])
        o2 = 2 * jnp.einsum(
            "iajb, ia, jb", ci2, GF[:, nocc:], GF[:, nocc:]
        ) - jnp.einsum("iajb, ib, ja", ci2, GF[:, nocc:], GF[:, nocc:])
        return (1.0 + 2 * o1 + o2) * o0

    @partial(jit, static_argnums=0)
    def _calc_force_bias_restricted(
        self, walker: jax.Array, ham_data: dict, wave_data: dict
    ) -> jax.Array:
        """Calculates force bias < psi_T | chol_gamma | walker > / < psi_T | walker >"""
        ci1, ci2 = wave_data["ci1"], wave_data["ci2"]
        nocc = self.nelec[0]
        green = (walker.dot(jnp.linalg.inv(walker[:nocc, :]))).T
        green_occ = green[:, nocc:].copy()
        greenp = jnp.vstack((green_occ, -jnp.eye(self.norb - nocc)))

        chol = ham_data["chol"].reshape(-1, self.norb, self.norb)
        rot_chol = chol[:, : self.nelec[0], :]
        lg = jnp.einsum("gpj,pj->g", rot_chol, green, optimize="optimal")

        # ref
        fb_0 = 2 * lg

        # single excitations
        ci1g = jnp.einsum("pt,pt->", ci1, green_occ, optimize="optimal")
        ci1gp = jnp.einsum("pt,it->pi", ci1, greenp, optimize="optimal")
        gci1gp = jnp.einsum("pj,pi->ij", green, ci1gp, optimize="optimal")
        fb_1_1 = 4 * ci1g * lg
        fb_1_2 = -2 * jnp.einsum(
            "gij,ij->g",
            chol.astype(self.mixed_real_dtype),
            gci1gp.astype(self.mixed_complex_dtype),
            optimize="optimal",
        )
        fb_1 = fb_1_1 + fb_1_2

        # double excitations
        ci2g_c = jnp.einsum(
            "ptqu,pt->qu",
            ci2.astype(self.mixed_real_dtype),
            green_occ.astype(self.mixed_complex_dtype),
        )
        ci2g_e = jnp.einsum(
            "ptqu,pu->qt",
            ci2.astype(self.mixed_real_dtype),
            green_occ.astype(self.mixed_complex_dtype),
        )
        cisd_green_c = (greenp @ ci2g_c.T) @ green
        cisd_green_e = (greenp @ ci2g_e.T) @ green
        cisd_green = -4 * cisd_green_c + 2 * cisd_green_e
        ci2g = 4 * ci2g_c - 2 * ci2g_e
        gci2g = jnp.einsum("qu,qu->", ci2g, green_occ, optimize="optimal")
        fb_2_1 = lg * gci2g
        fb_2_2 = jnp.einsum(
            "gij,ij->g",
            chol.astype(self.mixed_real_dtype),
            cisd_green.astype(self.mixed_complex_dtype),
            optimize="optimal",
        )
        fb_2 = fb_2_1 + fb_2_2

        # overlap
        overlap_1 = 2 * ci1g
        overlap_2 = gci2g / 2.0
        overlap = 1.0 + overlap_1 + overlap_2

        return (fb_0 + fb_1 + fb_2) / overlap

    @partial(jit, static_argnums=0)
    def _calc_energy_restricted(
        self, walker: jax.Array, ham_data: dict, wave_data: dict
    ) -> complex:
        ci1, ci2 = wave_data["ci1"], wave_data["ci2"]
        nocc = self.nelec[0]
        green = (walker.dot(jnp.linalg.inv(walker[:nocc, :]))).T
        green_occ = green[:, nocc:].copy()
        greenp = jnp.vstack((green_occ, -jnp.eye(self.norb - nocc)))

        chol = ham_data["chol"].reshape(-1, self.norb, self.norb)
        rot_chol = chol[:, : self.nelec[0], :]
        h1 = (ham_data["h1"][0] + ham_data["h1"][1]) / 2.0
        hg = jnp.einsum("pj,pj->", h1[:nocc, :], green)

        # 0 body energy
        e0 = ham_data["h0"]

        # 1 body energy
        # ref
        e1_0 = 2 * hg

        # single excitations
        ci1g = jnp.einsum("pt,pt->", ci1, green_occ, optimize="optimal")
        e1_1_1 = 4 * ci1g * hg
        gpci1 = greenp @ ci1.T
        ci1_green = gpci1 @ green
        e1_1_2 = -2 * jnp.einsum("ij,ij->", h1, ci1_green, optimize="optimal")
        e1_1 = e1_1_1 + e1_1_2

        # double excitations
        ci2g_c = jnp.einsum(
            "ptqu,pt->qu",
            ci2.astype(self.mixed_real_dtype),
            green_occ.astype(self.mixed_complex_dtype),
        )
        ci2g_e = jnp.einsum(
            "ptqu,pu->qt",
            ci2.astype(self.mixed_real_dtype),
            green_occ.astype(self.mixed_complex_dtype),
        )
        ci2_green_c = (greenp @ ci2g_c.T) @ green
        ci2_green_e = (greenp @ ci2g_e.T) @ green
        ci2_green = 2 * ci2_green_c - ci2_green_e
        ci2g = 2 * ci2g_c - ci2g_e
        gci2g = jnp.einsum("qu,qu->", ci2g, green_occ, optimize="optimal")
        e1_2_1 = 2 * hg * gci2g
        e1_2_2 = -2 * jnp.einsum("ij,ij->", h1, ci2_green, optimize="optimal")
        e1_2 = e1_2_1 + e1_2_2
        e1 = e1_0 + e1_1 + e1_2

        # two body energy
        # ref
        lg = jnp.einsum("gpj,pj->g", rot_chol, green, optimize="optimal")
        # lg1 = jnp.einsum("gpj,pk->gjk", rot_chol, green, optimize="optimal")
        lg1 = jnp.einsum("gpj,qj->gpq", rot_chol, green, optimize="optimal")
        e2_0_1 = 2 * lg @ lg
        e2_0_2 = -jnp.sum(vmap(lambda x: x * x.T)(lg1))
        e2_0 = e2_0_1 + e2_0_2

        # single excitations
        e2_1_1 = 2 * e2_0 * ci1g
        lci1g = jnp.einsum(
            "gij,ij->g",
            chol.astype(self.mixed_real_dtype),
            ci1_green.astype(self.mixed_complex_dtype),
            optimize="optimal",
        )
        e2_1_2 = -2 * (lci1g @ lg)
        # lci1g1 = jnp.einsum("gij,jk->gik", chol, ci1_green, optimize="optimal")
        # glgpci1 = jnp.einsum(("gpi,iq->gpq"), gl, gpci1, optimize="optimal")
        ci1g1 = ci1 @ green_occ.T
        # e2_1_3 = jnp.einsum("gpq,gpq->", glgpci1, lg1, optimize="optimal")
        e2_1_3_1 = jnp.einsum("gpq,gqr,rp->", lg1, lg1, ci1g1, optimize="optimal")
        lci1g = jnp.einsum("gip,qi->gpq", ham_data["lci1"], green, optimize="optimal")
        e2_1_3_2 = -jnp.einsum("gpq,gqp->", lci1g, lg1, optimize="optimal")
        e2_1_3 = e2_1_3_1 + e2_1_3_2
        e2_1 = e2_1_1 + 2 * (e2_1_2 + e2_1_3)

        # double excitations
        e2_2_1 = e2_0 * gci2g
        lci2g = jnp.einsum(
            "gij,ij->g",
            chol.astype(self.mixed_real_dtype),
            ci2_green.astype(self.mixed_complex_dtype),
            optimize="optimal",
        )
        e2_2_2_1 = -lci2g @ lg

        if self.memory_mode == "low":

            def scan_over_chol(carry, x):
                chol_i, rot_chol_i = x
                gl_i = jnp.einsum("pj,ji->pi", green, chol_i, optimize="optimal")
                lci2_green_i = jnp.einsum(
                    "pi,ji->pj", rot_chol_i, ci2_green, optimize="optimal"
                )
                carry[0] += 0.5 * jnp.einsum(
                    "pi,pi->", gl_i, lci2_green_i, optimize="optimal"
                )
                glgp_i = jnp.einsum(
                    "pi,it->pt", gl_i, greenp, optimize="optimal"
                ).astype(self._mixed_complex_dtype_testing)
                l2ci2_1 = jnp.einsum(
                    "pt,qu,ptqu->",
                    glgp_i,
                    glgp_i,
                    ci2.astype(self._mixed_real_dtype_testing),
                    optimize="optimal",
                )
                l2ci2_2 = jnp.einsum(
                    "pu,qt,ptqu->",
                    glgp_i,
                    glgp_i,
                    ci2.astype(self._mixed_real_dtype_testing),
                    optimize="optimal",
                )
                carry[1] += 2 * l2ci2_1 - l2ci2_2
                return carry, 0.0

            [e2_2_2_2, e2_2_3], _ = lax.scan(
                scan_over_chol, [0.0, 0.0], (chol, rot_chol)
            )
        else:
            lci2_green = jnp.einsum(
                "gpi,ji->gpj", rot_chol, ci2_green, optimize="optimal"
            )
            gl = jnp.einsum(
                "pj,gji->gpi",
                green.astype(self.mixed_complex_dtype),
                chol.astype(self.mixed_real_dtype),
                optimize="optimal",
            )
            e2_2_2_2 = 0.5 * jnp.einsum("gpi,gpi->", gl, lci2_green, optimize="optimal")
            glgp = jnp.einsum("gpi,it->gpt", gl, greenp, optimize="optimal").astype(
                self._mixed_complex_dtype_testing
            )
            l2ci2_1 = jnp.einsum(
                "gpt,gqu,ptqu->g",
                glgp,
                glgp,
                ci2.astype(self._mixed_real_dtype_testing),
                optimize="optimal",
            )
            l2ci2_2 = jnp.einsum(
                "gpu,gqt,ptqu->g",
                glgp,
                glgp,
                ci2.astype(self._mixed_real_dtype_testing),
                optimize="optimal",
            )
            e2_2_3 = 2 * l2ci2_1.sum() - l2ci2_2.sum()

        e2_2_2 = 4 * (e2_2_2_1 + e2_2_2_2)
        e2_2 = e2_2_1 + e2_2_2 + e2_2_3

        e2 = e2_0 + e2_1 + e2_2

        # overlap
        overlap_1 = 2 * ci1g  # jnp.einsum("ia,ia", ci1, green_occ)
        overlap_2 = gci2g
        overlap = 1.0 + overlap_1 + overlap_2

        return (e1 + e2) / overlap + e0

    @partial(jit, static_argnums=0)
    def _build_measurement_intermediates(self, ham_data: dict, wave_data: dict) -> dict:
        ham_data["lci1"] = jnp.einsum(
            "git,pt->gip",
            ham_data["chol"].reshape(-1, self.norb, self.norb)[:, :, self.nelec[0] :],
            wave_data["ci1"],
            optimize="optimal",
        )
        return ham_data

    def __hash__(self):
        return hash(tuple(self.__dict__.values()))


@dataclass
class ucisd(wave_function):
    """A manual implementation of the UCISD wave function."""

    norb: int
    nelec: Tuple[int, int]
    n_chunks: int = 1
    projector: Optional[str] = None
    mixed_real_dtype: DTypeLike = jnp.float64
    mixed_complex_dtype: DTypeLike = jnp.complex128
    memory_mode: Literal["high", "low"] = "low"
    _mixed_real_dtype_testing: DTypeLike = jnp.float32
    _mixed_complex_dtype_testing: DTypeLike = jnp.complex64

    @partial(jit, static_argnums=0)
    def _calc_overlap_unrestricted(
        self, walker_up: jax.Array, walker_dn: jax.Array, wave_data: dict
    ) -> complex:
        noccA, ci1A, ci2AA = self.nelec[0], wave_data["ci1A"], wave_data["ci2AA"]
        noccB, ci1B, ci2BB = self.nelec[1], wave_data["ci1B"], wave_data["ci2BB"]
        ci2AB = wave_data["ci2AB"]
        _, moB = wave_data["mo_coeff"][0], wave_data["mo_coeff"][1]
        walker_dn_B = moB.T.dot(walker_dn[:, :noccB])
        green_a = (walker_up.dot(jnp.linalg.inv(walker_up[: walker_up.shape[1], :]))).T
        green_b = (
            walker_dn_B.dot(jnp.linalg.inv(walker_dn_B[: walker_dn_B.shape[1], :]))
        ).T
        green_a, green_b = green_a[:, noccA:], green_b[:, noccB:]
        o0 = jnp.linalg.det(walker_up[:noccA, :]) * jnp.linalg.det(
            walker_dn_B[:noccB, :]
        )
        o1 = jnp.einsum("ia,ia", ci1A, green_a) + jnp.einsum("ia,ia", ci1B, green_b)
        o2 = (
            0.5 * jnp.einsum("iajb, ia, jb", ci2AA, green_a, green_a)
            + 0.5 * jnp.einsum("iajb, ia, jb", ci2BB, green_b, green_b)
            + jnp.einsum("iajb, ia, jb", ci2AB, green_a, green_b)
        )
        return (1.0 + o1 + o2) * o0

    @partial(jit, static_argnums=0)
    def _calc_overlap_generalized(self, walker: jax.Array, wave_data: dict) -> complex:

        noccA, ci1A, ci2AA = self.nelec[0], wave_data["ci1A"], wave_data["ci2AA"]
        noccB, ci1B, ci2BB = self.nelec[1], wave_data["ci1B"], wave_data["ci2BB"]
        ci2AB = wave_data["ci2AB"]

        walker_ = jnp.vstack([walker[:self.norb], wave_data["mo_coeff"][1].T.dot(walker[self.norb:, :])]
        ) # put walker_dn in the basis of alpha reference

        Atrial, Btrial = (
            wave_data["mo_coeff"][0][:,:noccA],
            wave_data["mo_coeff"][1][:,:noccB],
        )
        bra = jnp.block([[Atrial, 0*Btrial],[0*Atrial, Btrial]])
        o0 = jnp.linalg.det(bra.T.conj() @ walker)

        bra = jnp.block([[Atrial, 0*Btrial],[0*Atrial, (wave_data["mo_coeff"][1].T @ wave_data["mo_coeff"][1])[:,:noccB]]])

        gf = (walker_ @ jnp.linalg.inv(bra.T.conj() @ walker_) @ bra.T.conj()).T

        gfA, gfB = (
            gf[:self.nelec[0],:self.norb],
            gf[self.norb:self.norb+self.nelec[1],self.norb:],
        )
        gfAB, gfBA = (
            gf[:self.nelec[0],self.norb:],
            gf[self.norb:self.norb+self.nelec[1],:self.norb],
        )

        o1 = jnp.einsum("ia,ia", ci1A, gfA[:, noccA:]) \
            + jnp.einsum("ia,ia", ci1B, gfB[:, noccB:])

        # AA
        o2 = jnp.einsum("iajb, ia, jb", ci2AA, gfA[:, noccA:], gfA[:, noccA:])

        # BB
        o2 += jnp.einsum("iajb, ia, jb", ci2BB, gfB[:, noccB:], gfB[:, noccB:])

        # AB
        o2 += 2.0 * jnp.einsum("iajb, ia, jb", ci2AB, gfA[:, noccA:], gfB[:, noccB:])
        o2 -= 2.0 * jnp.einsum("iajb, ib, ja", ci2AB, gfAB[:, noccB:], gfBA[:, noccA:])

        return (1.0 + o1 + 0.5 * o2) * o0

    @partial(jit, static_argnums=0)
    def _calc_force_bias_unrestricted(
        self,
        walker_up: jax.Array,
        walker_dn: jax.Array,
        ham_data: dict,
        wave_data: dict,
    ) -> jax.Array:
        """Calculates force bias < psi_T | chol_gamma | walker > / < psi_T | walker >"""
        nocc_a, ci1_a, ci2_aa = self.nelec[0], wave_data["ci1A"], wave_data["ci2AA"]
        nocc_b, ci1_b, ci2_bb = self.nelec[1], wave_data["ci1B"], wave_data["ci2BB"]
        ci2_ab = wave_data["ci2AB"]
        walker_dn_b = wave_data["mo_coeff"][1].T.dot(walker_dn[:, :nocc_b])
        green_a = (walker_up.dot(jnp.linalg.inv(walker_up[:nocc_a, :]))).T
        green_b = (walker_dn_b.dot(jnp.linalg.inv(walker_dn_b[:nocc_b, :]))).T
        green_occ_a = green_a[:, nocc_a:].copy()
        green_occ_b = green_b[:, nocc_b:].copy()
        greenp_a = jnp.vstack((green_occ_a, -jnp.eye(self.norb - nocc_a)))
        greenp_b = jnp.vstack((green_occ_b, -jnp.eye(self.norb - nocc_b)))

        chol_a = ham_data["chol"].reshape(-1, self.norb, self.norb)
        chol_b = ham_data["chol_b"].reshape(-1, self.norb, self.norb)
        rot_chol_a = chol_a[:, : self.nelec[0], :]
        rot_chol_b = chol_b[:, : self.nelec[1], :]
        lg_a = jnp.einsum("gpj,pj->g", rot_chol_a, green_a, optimize="optimal")
        lg_b = jnp.einsum("gpj,pj->g", rot_chol_b, green_b, optimize="optimal")
        lg = lg_a + lg_b

        # ref
        fb_0 = lg_a + lg_b

        # single excitations
        ci1g_a = jnp.einsum("pt,pt->", ci1_a, green_occ_a, optimize="optimal")
        ci1g_b = jnp.einsum("pt,pt->", ci1_b, green_occ_b, optimize="optimal")
        ci1g = ci1g_a + ci1g_b
        fb_1_1 = ci1g * lg
        ci1gp_a = jnp.einsum("pt,it->pi", ci1_a, greenp_a, optimize="optimal")
        ci1gp_b = jnp.einsum("pt,it->pi", ci1_b, greenp_b, optimize="optimal")
        gci1gp_a = jnp.einsum("pj,pi->ij", green_a, ci1gp_a, optimize="optimal")
        gci1gp_b = jnp.einsum("pj,pi->ij", green_b, ci1gp_b, optimize="optimal")
        fb_1_2 = -jnp.einsum(
            "gij,ij->g",
            chol_a.astype(self.mixed_real_dtype),
            gci1gp_a.astype(self.mixed_complex_dtype),
            optimize="optimal",
        ) - jnp.einsum(
            "gij,ij->g",
            chol_b.astype(self.mixed_real_dtype),
            gci1gp_b.astype(self.mixed_complex_dtype),
            optimize="optimal",
        )
        fb_1 = fb_1_1 + fb_1_2

        # double excitations
        ci2g_a = jnp.einsum(
            "ptqu,pt->qu",
            ci2_aa.astype(self.mixed_real_dtype),
            green_occ_a.astype(self.mixed_complex_dtype),
        )
        ci2g_b = jnp.einsum(
            "ptqu,pt->qu",
            ci2_bb.astype(self.mixed_real_dtype),
            green_occ_b.astype(self.mixed_complex_dtype),
        )
        ci2g_ab_a = jnp.einsum(
            "ptqu,qu->pt",
            ci2_ab.astype(self.mixed_real_dtype),
            green_occ_b.astype(self.mixed_complex_dtype),
        )
        ci2g_ab_b = jnp.einsum(
            "ptqu,pt->qu",
            ci2_ab.astype(self.mixed_real_dtype),
            green_occ_a.astype(self.mixed_complex_dtype),
        )
        gci2g_a = 0.5 * jnp.einsum("qu,qu->", ci2g_a, green_occ_a, optimize="optimal")
        gci2g_b = 0.5 * jnp.einsum("qu,qu->", ci2g_b, green_occ_b, optimize="optimal")
        gci2g_ab = jnp.einsum("pt,pt->", ci2g_ab_a, green_occ_a, optimize="optimal")
        gci2g = gci2g_a + gci2g_b + gci2g_ab
        fb_2_1 = lg * gci2g
        ci2_green_a = (greenp_a @ (ci2g_a + ci2g_ab_a).T) @ green_a
        ci2_green_b = (greenp_b @ (ci2g_b + ci2g_ab_b).T) @ green_b
        fb_2_2_a = -jnp.einsum(
            "gij,ij->g",
            chol_a.astype(self.mixed_real_dtype),
            ci2_green_a.astype(self.mixed_complex_dtype),
            optimize="optimal",
        )
        fb_2_2_b = -jnp.einsum(
            "gij,ij->g",
            chol_b.astype(self.mixed_real_dtype),
            ci2_green_b.astype(self.mixed_complex_dtype),
            optimize="optimal",
        )
        fb_2_2 = fb_2_2_a + fb_2_2_b
        fb_2 = fb_2_1 + fb_2_2

        # overlap
        overlap_1 = ci1g
        overlap_2 = gci2g
        overlap = 1.0 + overlap_1 + overlap_2

        return (fb_0 + fb_1 + fb_2) / overlap

    @partial(jit, static_argnums=0)
    def _calc_energy_unrestricted(
        self,
        walker_up: jax.Array,
        walker_dn: jax.Array,
        ham_data: dict,
        wave_data: dict,
    ) -> complex:
        nocc_a, ci1_a, ci2_aa = self.nelec[0], wave_data["ci1A"], wave_data["ci2AA"]
        nocc_b, ci1_b, ci2_bb = self.nelec[1], wave_data["ci1B"], wave_data["ci2BB"]
        ci2_ab = wave_data["ci2AB"]
        walker_dn_b = wave_data["mo_coeff"][1].T.dot(walker_dn[:, :nocc_b])
        green_a = (walker_up.dot(jnp.linalg.inv(walker_up[:nocc_a, :]))).T
        green_b = (walker_dn_b.dot(jnp.linalg.inv(walker_dn_b[:nocc_b, :]))).T
        green_occ_a = green_a[:, nocc_a:].copy()
        green_occ_b = green_b[:, nocc_b:].copy()
        greenp_a = jnp.vstack((green_occ_a, -jnp.eye(self.norb - nocc_a)))
        greenp_b = jnp.vstack((green_occ_b, -jnp.eye(self.norb - nocc_b)))

        chol_a = ham_data["chol"].reshape(-1, self.norb, self.norb)
        chol_b = ham_data["chol_b"].reshape(-1, self.norb, self.norb)
        rot_chol_a = chol_a[:, :nocc_a, :]
        rot_chol_b = chol_b[:, :nocc_b, :]
        h1_a = (ham_data["h1"][0] + ham_data["h1"][0].T) / 2.0
        h1_b = ham_data["h1_b"]
        hg_a = jnp.einsum("pj,pj->", h1_a[:nocc_a, :], green_a)
        hg_b = jnp.einsum("pj,pj->", h1_b[:nocc_b, :], green_b)
        hg = hg_a + hg_b

        # 0 body energy
        e0 = ham_data["h0"]

        # 1 body energy
        # ref
        e1_0 = hg

        # single excitations
        ci1g_a = jnp.einsum("pt,pt->", ci1_a, green_occ_a, optimize="optimal")
        ci1g_b = jnp.einsum("pt,pt->", ci1_b, green_occ_b, optimize="optimal")
        ci1g = ci1g_a + ci1g_b
        e1_1_1 = ci1g * hg
        gpci1_a = greenp_a @ ci1_a.T
        gpci1_b = greenp_b @ ci1_b.T
        ci1_green_a = gpci1_a @ green_a
        ci1_green_b = gpci1_b @ green_b
        e1_1_2 = -(
            jnp.einsum("ij,ij->", h1_a, ci1_green_a, optimize="optimal")
            + jnp.einsum("ij,ij->", h1_b, ci1_green_b, optimize="optimal")
        )
        e1_1 = e1_1_1 + e1_1_2

        # double excitations
        ci2g_a = (
            jnp.einsum(
                "ptqu,pt->qu",
                ci2_aa.astype(self.mixed_real_dtype),
                green_occ_a.astype(self.mixed_complex_dtype),
            )
            / 4
        )
        ci2g_b = (
            jnp.einsum(
                "ptqu,pt->qu",
                ci2_bb.astype(self.mixed_real_dtype),
                green_occ_b.astype(self.mixed_complex_dtype),
            )
            / 4
        )
        ci2g_ab_a = jnp.einsum(
            "ptqu,qu->pt",
            ci2_ab.astype(self.mixed_real_dtype),
            green_occ_b.astype(self.mixed_complex_dtype),
        )
        ci2g_ab_b = jnp.einsum(
            "ptqu,pt->qu",
            ci2_ab.astype(self.mixed_real_dtype),
            green_occ_a.astype(self.mixed_complex_dtype),
        )
        gci2g_a = jnp.einsum("qu,qu->", ci2g_a, green_occ_a, optimize="optimal")
        gci2g_b = jnp.einsum("qu,qu->", ci2g_b, green_occ_b, optimize="optimal")
        gci2g_ab = jnp.einsum("pt,pt->", ci2g_ab_a, green_occ_a, optimize="optimal")
        gci2g = 2 * (gci2g_a + gci2g_b) + gci2g_ab
        e1_2_1 = hg * gci2g
        ci2_green_a = (greenp_a @ ci2g_a.T) @ green_a
        ci2_green_ab_a = (greenp_a @ ci2g_ab_a.T) @ green_a
        ci2_green_b = (greenp_b @ ci2g_b.T) @ green_b
        ci2_green_ab_b = (greenp_b @ ci2g_ab_b.T) @ green_b
        e1_2_2_a = -jnp.einsum(
            "ij,ij->", h1_a, 4 * ci2_green_a + ci2_green_ab_a, optimize="optimal"
        )
        e1_2_2_b = -jnp.einsum(
            "ij,ij->", h1_b, 4 * ci2_green_b + ci2_green_ab_b, optimize="optimal"
        )
        e1_2_2 = e1_2_2_a + e1_2_2_b
        e1_2 = e1_2_1 + e1_2_2

        e1 = e1_0 + e1_1 + e1_2

        # two body energy
        # ref
        lg_a = jnp.einsum("gpj,pj->g", rot_chol_a, green_a, optimize="optimal")
        lg_b = jnp.einsum("gpj,pj->g", rot_chol_b, green_b, optimize="optimal")
        e2_0_1 = ((lg_a + lg_b) @ (lg_a + lg_b)) / 2.0
        lg1_a = jnp.einsum("gpj,qj->gpq", rot_chol_a, green_a, optimize="optimal")
        lg1_b = jnp.einsum("gpj,qj->gpq", rot_chol_b, green_b, optimize="optimal")
        e2_0_2 = (
            -(
                jnp.sum(vmap(lambda x: x * x.T)(lg1_a))
                + jnp.sum(vmap(lambda x: x * x.T)(lg1_b))
            )
            / 2.0
        )
        e2_0 = e2_0_1 + e2_0_2

        # single excitations
        e2_1_1 = e2_0 * ci1g
        lci1g_a = jnp.einsum(
            "gij,ij->g",
            chol_a.astype(self.mixed_real_dtype),
            ci1_green_a.astype(self.mixed_complex_dtype),
            optimize="optimal",
        )
        lci1g_b = jnp.einsum(
            "gij,ij->g",
            chol_b.astype(self.mixed_real_dtype),
            ci1_green_b.astype(self.mixed_complex_dtype),
            optimize="optimal",
        )
        e2_1_2 = -((lci1g_a + lci1g_b) @ (lg_a + lg_b))
        ci1g1_a = ci1_a @ green_occ_a.T
        ci1g1_b = ci1_b @ green_occ_b.T
        e2_1_3_1 = jnp.einsum(
            "gpq,gqr,rp->", lg1_a, lg1_a, ci1g1_a, optimize="optimal"
        ) + jnp.einsum("gpq,gqr,rp->", lg1_b, lg1_b, ci1g1_b, optimize="optimal")
        lci1g_a = jnp.einsum(
            "gip,qi->gpq", ham_data["lci1_a"], green_a, optimize="optimal"
        )
        lci1g_b = jnp.einsum(
            "gip,qi->gpq", ham_data["lci1_b"], green_b, optimize="optimal"
        )
        e2_1_3_2 = -jnp.einsum(
            "gpq,gqp->", lci1g_a, lg1_a, optimize="optimal"
        ) - jnp.einsum("gpq,gqp->", lci1g_b, lg1_b, optimize="optimal")
        e2_1_3 = e2_1_3_1 + e2_1_3_2
        e2_1 = e2_1_1 + e2_1_2 + e2_1_3

        # double excitations
        e2_2_1 = e2_0 * gci2g
        lci2g_a = jnp.einsum(
            "gij,ij->g",
            chol_a.astype(self.mixed_real_dtype),
            8 * ci2_green_a.astype(self.mixed_complex_dtype)
            + 2 * ci2_green_ab_a.astype(self.mixed_complex_dtype),
            optimize="optimal",
        )
        lci2g_b = jnp.einsum(
            "gij,ij->g",
            chol_b.astype(self.mixed_real_dtype),
            8 * ci2_green_b.astype(self.mixed_complex_dtype)
            + 2 * ci2_green_ab_b.astype(self.mixed_complex_dtype),
            optimize="optimal",
        )
        e2_2_2_1 = -((lci2g_a + lci2g_b) @ (lg_a + lg_b)) / 2.0

        if self.memory_mode == "low":

            def scan_over_chol(carry, x):
                chol_a_i, rot_chol_a_i, chol_b_i, rot_chol_b_i = x
                gl_a_i = jnp.einsum("pj,ji->pi", green_a, chol_a_i, optimize="optimal")
                gl_b_i = jnp.einsum("pj,ji->pi", green_b, chol_b_i, optimize="optimal")
                lci2_green_a_i = jnp.einsum(
                    "pi,ji->pj",
                    rot_chol_a_i,
                    8 * ci2_green_a + 2 * ci2_green_ab_a,
                    optimize="optimal",
                )
                lci2_green_b_i = jnp.einsum(
                    "pi,ji->pj",
                    rot_chol_b_i,
                    8 * ci2_green_b + 2 * ci2_green_ab_b,
                    optimize="optimal",
                )
                carry[0] += 0.5 * (
                    jnp.einsum("pi,pi->", gl_a_i, lci2_green_a_i, optimize="optimal")
                    + jnp.einsum("pi,pi->", gl_b_i, lci2_green_b_i, optimize="optimal")
                )
                glgp_a_i = jnp.einsum(
                    "pi,it->pt", gl_a_i, greenp_a, optimize="optimal"
                ).astype(self._mixed_complex_dtype_testing)
                glgp_b_i = jnp.einsum(
                    "pi,it->pt", gl_b_i, greenp_b, optimize="optimal"
                ).astype(self._mixed_complex_dtype_testing)
                l2ci2_a = 0.5 * jnp.einsum(
                    "pt,qu,ptqu->",
                    glgp_a_i,
                    glgp_a_i,
                    ci2_aa.astype(self._mixed_real_dtype_testing),
                    optimize="optimal",
                )
                l2ci2_b = 0.5 * jnp.einsum(
                    "pt,qu,ptqu->",
                    glgp_b_i,
                    glgp_b_i,
                    ci2_bb.astype(self._mixed_real_dtype_testing),
                    optimize="optimal",
                )
                l2ci2_ab = jnp.einsum(
                    "pt,qu,ptqu->",
                    glgp_a_i,
                    glgp_b_i,
                    ci2_ab.astype(self._mixed_real_dtype_testing),
                    optimize="optimal",
                )
                carry[1] += l2ci2_a + l2ci2_b + l2ci2_ab
                return carry, 0.0

            [e2_2_2_2, e2_2_3], _ = lax.scan(
                scan_over_chol, [0.0, 0.0], (chol_a, rot_chol_a, chol_b, rot_chol_b)
            )
        else:
            gl_a = jnp.einsum(
                "pj,gji->gpi",
                green_a.astype(self.mixed_complex_dtype),
                chol_a.astype(self.mixed_real_dtype),
                optimize="optimal",
            )
            gl_b = jnp.einsum(
                "pj,gji->gpi",
                green_b.astype(self.mixed_complex_dtype),
                chol_b.astype(self.mixed_real_dtype),
                optimize="optimal",
            )
            lci2_green_a = jnp.einsum(
                "gpi,ji->gpj",
                rot_chol_a,
                8 * ci2_green_a + 2 * ci2_green_ab_a,
                optimize="optimal",
            )
            lci2_green_b = jnp.einsum(
                "gpi,ji->gpj",
                rot_chol_b,
                8 * ci2_green_b + 2 * ci2_green_ab_b,
                optimize="optimal",
            )
            e2_2_2_2 = 0.5 * (
                jnp.einsum("gpi,gpi->", gl_a, lci2_green_a, optimize="optimal")
                + jnp.einsum("gpi,gpi->", gl_b, lci2_green_b, optimize="optimal")
            )
            glgp_a = jnp.einsum(
                "gpi,it->gpt", gl_a, greenp_a, optimize="optimal"
            ).astype(self._mixed_complex_dtype_testing)
            glgp_b = jnp.einsum(
                "gpi,it->gpt", gl_b, greenp_b, optimize="optimal"
            ).astype(self._mixed_complex_dtype_testing)
            l2ci2_a = 0.5 * jnp.einsum(
                "gpt,gqu,ptqu->g",
                glgp_a,
                glgp_a,
                ci2_aa.astype(self._mixed_real_dtype_testing),
                optimize="optimal",
            )
            l2ci2_b = 0.5 * jnp.einsum(
                "gpt,gqu,ptqu->g",
                glgp_b,
                glgp_b,
                ci2_bb.astype(self._mixed_real_dtype_testing),
                optimize="optimal",
            )
            l2ci2_ab = jnp.einsum(
                "gpt,gqu,ptqu->g",
                glgp_a,
                glgp_b,
                ci2_ab.astype(self._mixed_real_dtype_testing),
                optimize="optimal",
            )
            e2_2_3 = l2ci2_a.sum() + l2ci2_b.sum() + l2ci2_ab.sum()

        e2_2_2 = e2_2_2_1 + e2_2_2_2
        e2_2 = e2_2_1 + e2_2_2 + e2_2_3

        e2 = e2_0 + e2_1 + e2_2

        # overlap
        overlap_1 = ci1g  # jnp.einsum("ia,ia", ci1, green_occ)
        overlap_2 = gci2g
        overlap = 1.0 + overlap_1 + overlap_2
        return (e1 + e2) / overlap + e0

    @partial(jit, static_argnums=0)
    def _calc_energy_generalized(
        self, walker: jax.Array, ham_data: dict, wave_data: dict
    ) -> complex:
        ci1A  = wave_data["ci1A"]
        ci1B  = wave_data["ci1B"]
        ci2AA = wave_data["ci2AA"]
        ci2BB = wave_data["ci2BB"]
        ci2AB = wave_data["ci2AB"]

        n_mo = self.norb
        n_oa = self.nelec[0]
        n_ob = self.nelec[1]
        n_va = n_mo - n_oa
        n_vb = n_mo - n_ob

        walker_ = jnp.vstack([walker[:n_mo], wave_data["mo_coeff"][1].T.dot(walker[n_mo:, :])]
        ) # put walker_dn in the basis of alpha reference

        Atrial, Btrial = (
            wave_data["mo_coeff"][0][:,:n_oa],
            wave_data["mo_coeff"][1][:,:n_ob],
        )

        bra = jnp.block([[Atrial, 0*Btrial],[0*Atrial, (wave_data["mo_coeff"][1].T @ wave_data["mo_coeff"][1])[:,:n_ob]]])

        # Half green function (U (V^\dag U)^{-1})^T
        #        n_oa n_va n_ob n_vb
        # n_oa (  1    2    3    4  )
        # n_ob (  5    6    7    8  )
        #
        green = (walker_ @ jnp.linalg.inv(bra.T.conj() @ walker_)).T

        # (1, 2)
        green_aa=  green[:n_oa, :n_mo]
        # (7, 8)
        green_bb=  green[n_oa:, n_mo:]
        # (3, 4)
        green_ab = green[:n_oa, n_mo:]
        # (5, 6)
        green_ba = green[n_oa:, :n_mo]

        # (2)
        green_occ_aa= green_aa[:, n_oa:]
        # (8)
        green_occ_bb= green_bb[:, n_ob:]
        # (4)
        green_occ_ab = green_ab[:, n_ob:]
        # (6)
        green_occ_ba = green_ba[:, n_oa:]

        green_occ = jnp.block([
            [green_occ_aa, green_occ_ab],
            [green_occ_ba, green_occ_bb]
        ])

        greenp_aa= jnp.vstack((green_occ_aa, -jnp.eye(n_va)))
        greenp_bb= jnp.vstack((green_occ_bb, -jnp.eye(n_vb)))
        greenp_ab = jnp.vstack((green_occ_ab, -jnp.zeros((n_va,n_vb))))
        greenp_ba = jnp.vstack((green_occ_ba, -jnp.zeros((n_vb,n_va))))

        greenp = jnp.block([
            [greenp_aa, greenp_ab],
            [greenp_ba, greenp_bb]
        ])

        h1_aa= (ham_data["h1"][0] + ham_data["h1"][0].T) / 2.0
        h1_bb= ham_data["h1_b"]
        h1 = la.block_diag(h1_aa, h1_bb)

        rot_h1_aa= h1_aa[:n_oa, :]
        rot_h1_bb= h1_bb[:n_ob, :]
        rot_h1 = la.block_diag(rot_h1_aa, rot_h1_bb)

        chol_aa= ham_data["chol"].reshape(-1, n_mo, n_mo)
        chol_bb= ham_data["chol_b"].reshape(-1, n_mo, n_mo)
        nchol = jnp.shape(chol_aa)[0]

        def chol_block(i):
            return la.block_diag(chol_aa[i], chol_bb[i])

        chol = jax.vmap(chol_block)(jnp.arange(nchol))

        rot_chol_aa= chol_aa[:, :n_oa, :]
        rot_chol_bb= chol_bb[:, :n_ob, :]

        def rot_chol_block(i):
            return la.block_diag(rot_chol_aa[i], rot_chol_bb[i])

        rot_chol = jax.vmap(rot_chol_block)(jnp.arange(nchol))

        ci1 = la.block_diag(ci1A, ci1B)

        ci2 = jnp.zeros((n_oa+n_ob, n_va+n_vb, n_oa+n_ob, n_va+n_vb))
        ci2 = lax.dynamic_update_slice(ci2, ci2AA, (0, 0, 0, 0))
        ci2 = lax.dynamic_update_slice(ci2, ci2BB, (n_oa, n_va, n_oa, n_va))
        ci2 = lax.dynamic_update_slice(ci2, ci2AB, (0, 0, n_oa, n_va))
        ci2 = lax.dynamic_update_slice(ci2, -jnp.einsum("iajb->jaib", ci2AB), (n_oa, 0, 0, n_va))
        ci2 = lax.dynamic_update_slice(ci2, -jnp.einsum("iajb->ibja", ci2AB), (0, n_va, n_oa, 0))
        ci2 = lax.dynamic_update_slice(ci2, jnp.einsum("iajb->jbia", ci2AB), (n_oa, n_va, 0, 0))

        # 0 body energy
        e0 = ham_data["h0"]

        # 1 body energy
        # ref
        e1_0 = jnp.einsum("pq,pq->", rot_h1, green)

        # single excitations
        #e1_1 = jnp.einsum("pq,ia,pq,ia->", rot_h1, ci1.conj(), green, green_occ)
        e1_1_0 = jnp.einsum("pq,ia,pq,ia->", rot_h1, ci1, green, green_occ)

        #e1_1 -= jnp.einsum("pq,ia,iq,pa->", h1, ci1.conj(), green, greenp)
        e1_1_1 = -jnp.einsum("pq,ia,iq,pa->", h1, ci1, green, greenp)

        e1_1 = e1_1_0 + e1_1_1

        ## double excitations
        #e1_2 = 2.0 * jnp.einsum("rq,rq,iajb,ia,jb", rot_h1, green, ci2.conj(), green_occ, green_occ)
        e1_2_0 = 2.0 * jnp.einsum("rq,rq,iajb,ia,jb", rot_h1, green, ci2, green_occ, green_occ)

        #e1_2 -= 4.0 * jnp.einsum("pq,iajb,pa,iq,jb", h1, ci2.conj(), greenp, green, green_occ)
        e1_2_1 = - 4.0 * jnp.einsum("pq,iajb,pa,iq,jb", h1, ci2.conj(), greenp, green, green_occ)

        e1_2 = e1_2_0 + e1_2_1
        e1_2 *= 0.25

        # 2 body energy
        # ref
        f = jnp.einsum("gij,jk->gik", rot_chol, green.T, optimize="optimal")
        c = vmap(jnp.trace)(f)
        exc = jnp.sum(vmap(lambda x: x * x.T)(f))
        e2_0 = (jnp.sum(c * c) - exc) / 2.0

        # single excitations
        #e2_1 = jnp.einsum( "gpr,gqs,ia,ir,ps,qa->", chol[:, :nocc, :], chol[:, :, :], ci1.conj(), green, green, greenp)
        e2_1 = jnp.einsum( "gpr,gqs,ia,ir,ps,qa->", rot_chol, chol, ci1, green, green, greenp)

        #e2_1 -= jnp.einsum( "gpr,gqs,ia,pr,is,qa->", chol[:, :nocc, :], chol[:, :, :], ci1.conj(), green, green, greenp)
        e2_1 -= jnp.einsum( "gpr,gqs,ia,pr,is,qa->", rot_chol, chol, ci1, green, green, greenp)

        #e2_1 -= jnp.einsum( "gpr,gqs,ia,ir,pa,qs->", chol[:, :, :], chol[:, :nocc, :], ci1.conj(), green, greenp, green)
        e2_1 -= jnp.einsum( "gpr,gqs,ia,ir,pa,qs->", chol, rot_chol, ci1, green, greenp, green)

        #e2_1 += jnp.einsum( "gpr,gqs,ia,qr,is,pa->", chol[:, :, :], chol[:, :nocc, :], ci1.conj(), green, green, greenp)
        e2_1 += jnp.einsum( "gpr,gqs,ia,qr,is,pa->", chol, rot_chol, ci1, green, green, greenp)

        #e2_1 += jnp.einsum( "gpr,gqs,ia,pr,ia,qs->", chol[:, :nocc, :], chol[:, :nocc, :], ci1.conj(), green, green_occ, green)
        e2_1 += jnp.einsum( "gpr,gqs,ia,pr,ia,qs->", rot_chol, rot_chol, ci1, green, green_occ, green)

        #e2_1 -= jnp.einsum( "gpr,gqs,ia,qr,ia,ps->", chol[:, :nocc, :], chol[:, :nocc, :], ci1.conj(), green, green_occ, green)
        e2_1 -= jnp.einsum( "gpr,gqs,ia,qr,ia,ps->", rot_chol, rot_chol, ci1, green, green_occ, green)

        e2_1 *= 0.5

        ## double excitations
        #e2_2 = 2.0 * jnp.einsum("gpr,gqs,iajb,ir,js,pa,qb->", chol, chol, ci2.conj(), green, green, greenp, greenp)
        e2_2 = 2.0 * jnp.einsum("gpr,gqs,iajb,ir,js,pa,qb->", chol, chol, ci2, green, green, greenp, greenp)

        #e2_2 -= 2.0 * jnp.einsum("gpr,gqs,iajb,ir,ps,ja,qb->", chol[:, :nocc, :], chol, ci2.conj(), green, green, green_occ, greenp)
        e2_2 -= 2.0 * jnp.einsum("gpr,gqs,iajb,ir,ps,ja,qb->", rot_chol, chol, ci2, green, green, green_occ, greenp)

        #e2_2 += 2.0 * jnp.einsum("gpr,gqs,iajb,ir,qs,ja,pb->", chol, chol[:, :nocc, :], ci2.conj(), green, green, green_occ, greenp)
        e2_2 += 2.0 * jnp.einsum("gpr,gqs,iajb,ir,qs,ja,pb->", chol, rot_chol, ci2, green, green, green_occ, greenp)

        ## P_ij
        e2_2 *= 2.0

        #e2_2 += 4.0 * jnp.einsum("gpr,gqs,iajb,pr,is,ja,qb->", chol[:, :nocc, :], chol, ci2.conj(), green, green, green_occ, greenp)
        e2_2 += 4.0 * jnp.einsum("gpr,gqs,iajb,pr,is,ja,qb->", rot_chol, chol, ci2, green, green, green_occ, greenp)

        #e2_2 += 2.0 * jnp.einsum("gpr,gqs,iajb,pr,qs,ia,jb->", chol[:, :nocc, :], chol[:, :nocc, :], ci2.conj(), green, green, green_occ, green_occ)
        e2_2 += 2.0 * jnp.einsum("gpr,gqs,iajb,pr,qs,ia,jb->", rot_chol, rot_chol, ci2, green, green, green_occ, green_occ)

        ## P_pq
        #e2_2 -= 4.0 * jnp.einsum("gpr,gqs,iajb,qr,is,ja,pb->", chol, chol[:, :nocc, :], ci2.conj(), green, green, green_occ, greenp)
        e2_2 -= 4.0 * jnp.einsum("gpr,gqs,iajb,qr,is,ja,pb->", chol, rot_chol, ci2.conj(), green, green, green_occ, greenp)

        #e2_2 -= 2.0 * jnp.einsum("gpr,gqs,iajb,qr,ps,ia,jb->", chol[:, :nocc, :], chol[:, :nocc, :], ci2.conj(), green, green, green_occ, green_occ)
        e2_2 -= 2.0 * jnp.einsum("gpr,gqs,iajb,qr,ps,ia,jb->", rot_chol, rot_chol, ci2, green, green, green_occ, green_occ)

        e2_2 *= 0.5 * 0.25

        e = e1_0 + e1_1 + e1_2 + e2_0 + e2_1 + e2_2
        o1 = jnp.einsum("ia,ia", ci1A, green_occ_aa) \
        + jnp.einsum("ia,ia", ci1B, green_occ_bb)
        o2 =  jnp.einsum("iajb, ia, jb", ci2AA, green_occ_aa, green_occ_aa)
        o2 += jnp.einsum("iajb, ia, jb", ci2BB, green_occ_bb, green_occ_bb)
        o2 += 2.0 * jnp.einsum("iajb, ia, jb", ci2AB, green_occ_aa, green_occ_bb)
        o2 -= 2.0 * jnp.einsum("iajb, ib, ja", ci2AB, green_occ_ab, green_occ_ba)
        overlap = 1.0 + o1 + 0.5 * o2
        e = e / overlap

        return e + e0

    @partial(jit, static_argnums=0)
    def _build_measurement_intermediates(self, ham_data: dict, wave_data: dict) -> dict:
        mo_coeff_b = wave_data["mo_coeff"][1]
        ham_data["h1_b"] = (
            mo_coeff_b.T @ (ham_data["h1"][1] + ham_data["h1"][1].T) @ mo_coeff_b
        ) / 2
        ham_data["chol_b"] = jnp.einsum(
            "pi,gij,jq->gpq",
            mo_coeff_b.T,
            ham_data["chol"].reshape(-1, self.norb, self.norb),
            mo_coeff_b,
        )
        ham_data["lci1_a"] = jnp.einsum(
            "git,pt->gip",
            ham_data["chol"].reshape(-1, self.norb, self.norb)[:, :, self.nelec[0] :],
            wave_data["ci1A"],
            optimize="optimal",
        )
        ham_data["lci1_b"] = jnp.einsum(
            "git,pt->gip",
            ham_data["chol_b"].reshape(-1, self.norb, self.norb)[:, :, self.nelec[1] :],
            wave_data["ci1B"],
            optimize="optimal",
        )
        return ham_data

    def __hash__(self):
        return hash(tuple(self.__dict__.values()))


@dataclass
class cisd_eom_t_auto(wave_function_auto):
    """(r1 + r2 + r1 c1 + r1 c2 + r2 c1) |0>, ad implementation"""

    norb: int
    nelec: Tuple[int, int]
    eps: float = 1e-4
    n_chunks: int = 1

    @partial(jit, static_argnums=0)
    def _calc_overlap_restricted(self, walker: jax.Array, wave_data: dict) -> complex:
        nocc, ci1, ci2, r1, r2 = (
            walker.shape[1],
            wave_data["ci1"],
            wave_data["ci2"],
            wave_data["r1"],
            wave_data["r2"],
        )
        green = (walker.dot(jnp.linalg.inv(walker[: walker.shape[1], :]))).T
        green_occ = green[:, nocc:]
        # r1 terms
        # r1 1
        r1g = 2 * jnp.einsum("pt,pt", r1, green_occ)
        r1_1 = r1g
        # r1 c1
        c1g = 2 * jnp.einsum("pt,pt", ci1, green_occ)
        r1_c1_1 = r1g * c1g
        r1_g = r1 @ green_occ.T
        c1_g = ci1 @ green_occ.T
        r1_c1_2 = -2 * jnp.einsum("pq,qp", r1_g, c1_g)
        r1_c1 = r1_c1_1 + r1_c1_2
        # r1 c2
        c2g2 = 2 * jnp.einsum("ptqu,pt,qu", ci2, green_occ, green_occ) - jnp.einsum(
            "ptqu,pu,qt", ci2, green_occ, green_occ
        )
        r1_c2_1 = r1g * c2g2
        c2g_1 = jnp.einsum("ptqu,qu->pt", ci2, green_occ)
        c2g_2 = 0.5 * jnp.einsum("ptqu,pu->qt", ci2, green_occ)
        gc2_g = (c2g_1 - c2g_2) @ green_occ.T
        r1_c2_2 = -4 * jnp.einsum("pq,qp", r1_g, gc2_g)
        r1_c2 = r1_c2_1 + r1_c2_2

        # r2 terms
        # r2 1
        r2g2 = 2 * jnp.einsum("ptqu,pt,qu", r2, green_occ, green_occ) - jnp.einsum(
            "ptqu,pu,qt", r2, green_occ, green_occ
        )
        r2_1 = r2g2
        # r2 c1
        r2_c1_1 = r2g2 * c1g
        r2g_1 = jnp.einsum("ptqu,qu->pt", r2, green_occ)
        r2g_2 = 0.5 * jnp.einsum("ptqu,pu->qt", r2, green_occ)
        gr2_g = (r2g_1 - r2g_2) @ green_occ.T
        r2_c1_2 = -4 * jnp.einsum("pq,qp", gr2_g, c1_g)
        r2_c1 = r2_c1_1 + r2_c1_2

        # # r2 c2
        # r2_c2_1 = r2g2 * c2g2
        # r2_c2_2 = -8 * jnp.einsum("pq,qp", gr2_g, gc2_g)
        # r2_int = jnp.einsum("ptqu,rt,su->prqs", r2, green_occ, green_occ)
        # c2_int = jnp.einsum("ptqu,rt,su->prqs", ci2, green_occ, green_occ)
        # r2_c2_3 = 2 * jnp.einsum("prqs,rpsq", r2_int, c2_int) - jnp.einsum(
        #     "prqs,rqsp", r2_int, c2_int
        # )
        # r2_c2 = r2_c2_1 + r2_c2_2 + r2_c2_3

        overlap_0 = jnp.linalg.det(walker[: walker.shape[1], :]) ** 2
        return (r1_1 + r1_c1 + r1_c2 + r2_1 + r2_c1) * overlap_0
        # return (r1_1 + r1_c1 + r1_c2 + r2_1 + r2_c1 + r2_c2) * overlap_0

    def __hash__(self):
        return hash(tuple(self.__dict__.values()))


@dataclass
class cisd_eom_auto(wave_function_auto):
    """(r1 + r2) (1 + c1 + c2) |0>, ad implementation"""

    norb: int
    nelec: Tuple[int, int]
    eps: float = 1e-4
    n_chunks: int = 1

    @partial(jit, static_argnums=0)
    def _calc_overlap_restricted(self, walker: jax.Array, wave_data: dict) -> complex:
        nocc, ci1, ci2, r1, r2 = (
            walker.shape[1],
            wave_data["ci1"],
            wave_data["ci2"],
            wave_data["r1"],
            wave_data["r2"],
        )
        green = (walker.dot(jnp.linalg.inv(walker[: walker.shape[1], :]))).T
        green_occ = green[:, nocc:]
        # r1 terms
        # r1 1
        r1g = 2 * jnp.einsum("pt,pt", r1, green_occ)
        r1_1 = r1g
        # r1 c1
        c1g = 2 * jnp.einsum("pt,pt", ci1, green_occ)
        r1_c1_1 = r1g * c1g
        r1_g = r1 @ green_occ.T
        c1_g = ci1 @ green_occ.T
        r1_c1_2 = -2 * jnp.einsum("pq,qp", r1_g, c1_g)
        r1_c1 = r1_c1_1 + r1_c1_2
        # r1 c2
        c2g2 = 2 * jnp.einsum("ptqu,pt,qu", ci2, green_occ, green_occ) - jnp.einsum(
            "ptqu,pu,qt", ci2, green_occ, green_occ
        )
        r1_c2_1 = r1g * c2g2
        c2g_1 = jnp.einsum("ptqu,qu->pt", ci2, green_occ)
        c2g_2 = 0.5 * jnp.einsum("ptqu,pu->qt", ci2, green_occ)
        gc2_g = (c2g_1 - c2g_2) @ green_occ.T
        r1_c2_2 = -4 * jnp.einsum("pq,qp", r1_g, gc2_g)
        r1_c2 = r1_c2_1 + r1_c2_2

        # r2 terms
        # r2 1
        r2g2 = 2 * jnp.einsum("ptqu,pt,qu", r2, green_occ, green_occ) - jnp.einsum(
            "ptqu,pu,qt", r2, green_occ, green_occ
        )
        r2_1 = r2g2
        # r2 c1
        r2_c1_1 = r2g2 * c1g
        r2g_1 = jnp.einsum("ptqu,qu->pt", r2, green_occ)
        r2g_2 = 0.5 * jnp.einsum("ptqu,pu->qt", r2, green_occ)
        gr2_g = (r2g_1 - r2g_2) @ green_occ.T
        r2_c1_2 = -4 * jnp.einsum("pq,qp", gr2_g, c1_g)
        r2_c1 = r2_c1_1 + r2_c1_2

        # r2 c2
        r2_c2_1 = r2g2 * c2g2
        r2_c2_2 = -8 * jnp.einsum("pq,qp", gr2_g, gc2_g)
        r2_int = jnp.einsum("ptqu,rt,su->prqs", r2, green_occ, green_occ)
        c2_int = jnp.einsum("ptqu,rt,su->prqs", ci2, green_occ, green_occ)
        r2_c2_3 = 2 * jnp.einsum("prqs,rpsq", r2_int, c2_int) - jnp.einsum(
            "prqs,rqsp", r2_int, c2_int
        )
        r2_c2 = r2_c2_1 + r2_c2_2 + r2_c2_3

        overlap_0 = jnp.linalg.det(walker[: walker.shape[1], :]) ** 2
        return (r1_1 + r1_c1 + r1_c2 + r2_1 + r2_c1 + r2_c2) * overlap_0

    def __hash__(self):
        return hash(tuple(self.__dict__.values()))


@dataclass
class cisd_eom_t(wave_function):
    """(r1 + r2 + r1 c1 + r1 c2 + r2 c1) |0>, manual implementation"""

    norb: int
    nelec: Tuple[int, int]
    n_chunks: int = 1
    mixed_real_dtype: DTypeLike = jnp.float32
    mixed_complex_dtype: DTypeLike = jnp.complex64

    @partial(jit, static_argnums=0)
    def _calc_overlap_restricted(self, walker: jax.Array, wave_data: dict) -> complex:
        nocc, ci1, ci2, r1, r2 = (
            walker.shape[1],
            wave_data["ci1"],
            wave_data["ci2"],
            wave_data["r1"],
            wave_data["r2"],
        )
        green = (walker.dot(jnp.linalg.inv(walker[: walker.shape[1], :]))).T
        green_occ = green[:, nocc:]
        # r1 terms
        # r1 1
        r1g = 2 * jnp.einsum("pt,pt", r1, green_occ)
        r1_1 = r1g
        # r1 c1
        c1g = 2 * jnp.einsum("pt,pt", ci1, green_occ)
        r1_c1_1 = r1g * c1g
        r1_g = r1 @ green_occ.T
        c1_g = ci1 @ green_occ.T
        r1_c1_2 = -2 * jnp.einsum("pq,qp", r1_g, c1_g)
        r1_c1 = r1_c1_1 + r1_c1_2
        # r1 c2
        c2g2 = 2 * jnp.einsum("ptqu,pt,qu", ci2, green_occ, green_occ) - jnp.einsum(
            "ptqu,pu,qt", ci2, green_occ, green_occ
        )
        r1_c2_1 = r1g * c2g2
        c2g_1 = jnp.einsum("ptqu,qu->pt", ci2, green_occ)
        c2g_2 = 0.5 * jnp.einsum("ptqu,pu->qt", ci2, green_occ)
        gc2_g = (c2g_1 - c2g_2) @ green_occ.T
        r1_c2_2 = -4 * jnp.einsum("pq,qp", r1_g, gc2_g)
        r1_c2 = r1_c2_1 + r1_c2_2

        # r2 terms
        # r2 1
        r2g2 = 2 * jnp.einsum("ptqu,pt,qu", r2, green_occ, green_occ) - jnp.einsum(
            "ptqu,pu,qt", r2, green_occ, green_occ
        )
        r2_1 = r2g2
        # r2 c1
        r2_c1_1 = r2g2 * c1g
        r2g_1 = jnp.einsum("ptqu,qu->pt", r2, green_occ)
        r2g_2 = 0.5 * jnp.einsum("ptqu,pu->qt", r2, green_occ)
        gr2_g = (r2g_1 - r2g_2) @ green_occ.T
        r2_c1_2 = -4 * jnp.einsum("pq,qp", gr2_g, c1_g)
        r2_c1 = r2_c1_1 + r2_c1_2

        overlap_0 = jnp.linalg.det(walker[: walker.shape[1], :]) ** 2
        return (r1_1 + r1_c1 + r1_c2 + r2_1 + r2_c1) * overlap_0
        # return (r1_1 + r1_c1 + r1_c2 + r2_1 + r2_c1 + r2_c2) * overlap_0

    @partial(jit, static_argnums=0)
    def _calc_force_bias_restricted(
        self, walker: jax.Array, ham_data: dict, wave_data: dict
    ) -> jax.Array:
        c1, c2, r1, r2 = (
            jnp.array(wave_data["ci1"]),
            jnp.array(wave_data["ci2"]),
            jnp.array(wave_data["r1"]),
            jnp.array(wave_data["r2"]),
        )
        nocc = self.nelec[0]
        nvirt = self.norb - nocc
        green = (walker.dot(jnp.linalg.inv(walker[:nocc, :]))).T
        green_occ = green[:, nocc:].copy()
        greenp = jnp.vstack((green_occ, -jnp.eye(nvirt)))
        chol = ham_data["chol"].reshape(-1, self.norb, self.norb)
        rot_chol = chol[:, : self.nelec[0], :]

        # r1
        # 2: spin
        r1g = 2 * jnp.einsum("pt,pt", r1, green_occ)
        # 2: spin
        lg = 2.0 * jnp.einsum("gpj,pj->g", rot_chol, green, optimize="optimal")
        fb_r1_1 = r1g * lg
        g_r1_gp = green.T @ (r1 @ greenp.T)
        # 2: spin
        fb_r1_2 = -2 * jnp.einsum("gij,ji", chol, g_r1_gp)
        fb_r1 = fb_r1_1 + fb_r1_2

        # r1 c1
        # 2: spin
        c1g = 2 * jnp.einsum("pt,pt", c1, green_occ)
        r1c1_c = r1g * c1g
        r1_g = r1 @ green_occ.T
        c1_g = c1 @ green_occ.T
        # 2: spin
        r1c1_e = -2 * jnp.einsum("pq,qp", r1_g, c1_g)
        r1c1 = r1c1_c + r1c1_e
        fb_r1c1_1 = r1c1 * lg
        r1_c1 = r1 * c1g + r1g * c1 - r1_g @ c1 - c1_g @ r1
        g_r1_c1_gp = green.T @ (r1_c1 @ greenp.T)
        # 2: spin
        fb_r1c1_2 = -2 * jnp.einsum("gij,ji", chol, g_r1_c1_gp)
        fb_r1c1 = fb_r1c1_1 + fb_r1c1_2

        # r2
        # 2: spin, 0.5: r2, 2: permutation
        r2g_c = 2.0 * jnp.einsum("ptqu,pt->qu", r2, green_occ)
        # 0.5: r2, 2: permutation
        r2g_e = jnp.einsum("ptqu,pu->qt", r2, green_occ)
        r2g = r2g_c - r2g_e
        # 2: spin, 0.5: no permuation
        r2g2 = jnp.einsum("qu,qu", r2g, green_occ, optimize="optimal")
        fb_r2_1 = lg * r2g2
        g_r2g_gp = green.T @ (r2g @ greenp.T)
        # 2: spin
        fb_r2_2 = -2.0 * jnp.einsum("gij,ji", chol, g_r2g_gp)
        fb_r2 = fb_r2_1 + fb_r2_2

        # r2 c1
        r2c1_c = r2g2 * c1g
        r2g_g = r2g @ green_occ.T
        # 2: spin
        r2c1_e = -2.0 * jnp.einsum("pq,qp", r2g_g, c1_g, optimize="optimal")
        r2c1 = r2c1_c + r2c1_e
        fb_r2c1_1 = lg * r2c1
        r2_c1 = r2g * c1g + r2g2 * c1 - r2g_g @ c1 - c1_g @ r2g
        g_c1_g = green_occ.T @ c1_g
        # 2: spin, 2: permutation, 0.5: r2
        r2_c1 -= 2.0 * jnp.einsum("tp,ptqu->qu", g_c1_g, r2, optimize="optimal")
        # 2: permutation, 0.5: r2
        r2_c1 += jnp.einsum("tq,ptqu->pu", g_c1_g, r2, optimize="optimal")
        g_r2_c1_gp = green.T @ (r2_c1 @ greenp.T)
        # 2: spin
        fb_r2c1_2 = -2.0 * jnp.einsum("gij,ji", chol, g_r2_c1_gp)
        fb_r2c1 = fb_r2c1_1 + fb_r2c1_2

        # r1 c2
        # 2: spin, 0.5: c2, 2: permutation
        c2g_c = 2.0 * jnp.einsum("ptqu,pt->qu", c2, green_occ)
        # 0.5: c2, 2: permutation
        c2g_e = jnp.einsum("ptqu,pu->qt", c2, green_occ)
        c2g = c2g_c - c2g_e
        # 2: spin, 0.5: no permuation
        c2g2 = jnp.einsum("qu,qu", c2g, green_occ, optimize="optimal")
        r1c2_c = r1g * c2g2
        c2g_g = c2g @ green_occ.T
        # 2: spin
        r1c2_e = -2.0 * jnp.einsum("pq,qp", r1_g, c2g_g, optimize="optimal")
        r1c2 = r1c2_c + r1c2_e
        fb_r1c2_1 = lg * r1c2
        r1_c2 = r1 * c2g2 + r1g * c2g - r1_g @ c2g - c2g_g @ r1
        g_r1_g = green_occ.T @ r1_g
        # 2: spin, 2: permutation, 0.5: c2
        r1_c2 -= 2.0 * jnp.einsum("tp,ptqu->qu", g_r1_g, c2, optimize="optimal")
        # 2: permutation, 0.5: c2
        r1_c2 += jnp.einsum("tq,ptqu->pu", g_r1_g, c2, optimize="optimal")
        g_r1_c2_gp = green.T @ (r1_c2 @ greenp.T)
        # 2: spin
        fb_r1c2_2 = -2.0 * jnp.einsum("gij,ji", chol, g_r1_c2_gp)
        fb_r1c2 = fb_r1c2_1 + fb_r1c2_2

        overlap = r1g + r1c1 + r2g2 + r2c1 + r1c2
        fb = (fb_r1 + fb_r1c1 + fb_r2 + fb_r2c1 + fb_r1c2) / overlap
        return fb

    @partial(jit, static_argnums=0)
    def _calc_energy_restricted(
        self, walker: jax.Array, ham_data: dict, wave_data: dict
    ) -> complex:
        c1, c2, r1, r2 = (
            jnp.array(wave_data["ci1"]),
            jnp.array(wave_data["ci2"]),
            jnp.array(wave_data["r1"]),
            jnp.array(wave_data["r2"]),
        )
        nocc = self.nelec[0]
        nvirt = self.norb - nocc
        green = (walker.dot(jnp.linalg.inv(walker[:nocc, :]))).T
        green_occ = green[:, nocc:].copy()
        greenp = jnp.vstack((green_occ, -jnp.eye(nvirt)))
        h1 = (ham_data["h1"][0] + ham_data["h1"][1]) / 2.0
        chol = ham_data["chol"].reshape(-1, self.norb, self.norb)
        rot_chol = chol[:, : self.nelec[0], :]

        # 0 body energy
        e0 = ham_data["h0"]

        # 1 body energy
        # r1
        # 2: spin
        r1g = 2 * jnp.einsum("pt,pt", r1, green_occ)
        # 2: spin
        h1g = 2 * jnp.einsum("pt,pt", h1[:nocc, :], green)
        e1_r1_1 = r1g * h1g
        gp_h_g = greenp.T @ (h1 @ green.T)
        # 2: spin
        e1_r1_2 = -2 * jnp.einsum("tp,pt", gp_h_g, r1)
        e1_r1 = e1_r1_1 + e1_r1_2

        # r1 c1
        # 2: spin
        c1g = 2 * jnp.einsum("pt,pt", c1, green_occ)
        r1c1_c = r1g * c1g
        r1_g = r1 @ green_occ.T
        c1_g = c1 @ green_occ.T
        # 2: spin
        r1c1_e = -2 * jnp.einsum("pq,qp", r1_g, c1_g)
        r1c1 = r1c1_c + r1c1_e
        e1_r1c1_1 = r1c1 * h1g

        r1_c1 = r1 * c1g + r1g * c1 - r1_g @ c1 - c1_g @ r1
        # 2: spin
        e1_r1c1_2 = -2 * jnp.einsum("tp,pt", gp_h_g, r1_c1)
        e1_r1c1 = e1_r1c1_1 + e1_r1c1_2

        # r2
        # 2: spin, 0.5: r2, 2: permutation
        r2g_c = 2.0 * jnp.einsum("ptqu,pt->qu", r2, green_occ)
        # 0.5: r2, 2: permutation
        r2g_e = jnp.einsum("ptqu,pu->qt", r2, green_occ)
        r2g = r2g_c - r2g_e
        # 2: spin, 0.5: no permuation
        r2g2 = jnp.einsum("qu,qu", r2g, green_occ, optimize="optimal")
        e1_r2_1 = h1g * r2g2
        # 2: spin
        e1_r2_2 = -2.0 * jnp.einsum("pt,tp", r2g, gp_h_g, optimize="optimal")
        e1_r2 = e1_r2_1 + e1_r2_2

        # r2 c1
        r2c1_c = r2g2 * c1g
        r2g_g = r2g @ green_occ.T
        # 2: spin
        r2c1_e = -2.0 * jnp.einsum("pq,qp", r2g_g, c1_g, optimize="optimal")
        r2c1 = r2c1_c + r2c1_e
        e1_r2c1_1 = h1g * r2c1
        r2_c1 = r2g * c1g + r2g2 * c1 - r2g_g @ c1 - c1_g @ r2g
        g_c1_g = green_occ.T @ c1_g
        # 2: spin, 2: permutation, 0.5: r2
        r2_c1 -= 2.0 * jnp.einsum("tp,ptqu->qu", g_c1_g, r2, optimize="optimal")
        # 2: permutation, 0.5: r2
        r2_c1 += jnp.einsum("tq,ptqu->pu", g_c1_g, r2, optimize="optimal")
        # 2: spin
        e1_r2c1_2 = -2.0 * jnp.einsum("tp,pt", gp_h_g, r2_c1, optimize="optimal")
        e1_r2c1 = e1_r2c1_1 + e1_r2c1_2

        # r1 c2
        # 2: spin, 0.5: c2, 2: permutation
        c2g_c = 2.0 * jnp.einsum("ptqu,pt->qu", c2, green_occ)
        # 0.5: c2, 2: permutation
        c2g_e = jnp.einsum("ptqu,pu->qt", c2, green_occ)
        c2g = c2g_c - c2g_e
        # 2: spin, 0.5: no permuation
        c2g2 = jnp.einsum("qu,qu", c2g, green_occ, optimize="optimal")
        r1c2_c = r1g * c2g2
        c2g_g = c2g @ green_occ.T
        # 2: spin
        r1c2_e = -2.0 * jnp.einsum("pq,qp", r1_g, c2g_g, optimize="optimal")
        r1c2 = r1c2_c + r1c2_e
        e1_r1c2_1 = h1g * r1c2
        r1_c2 = r1 * c2g2 + r1g * c2g - r1_g @ c2g - c2g_g @ r1
        g_r1_g = green_occ.T @ r1_g
        # 2: spin, 2: permutation, 0.5: c2
        r1_c2 -= 2.0 * jnp.einsum("tp,ptqu->qu", g_r1_g, c2, optimize="optimal")
        # 2: permutation, 0.5: c2
        r1_c2 += jnp.einsum("tq,ptqu->pu", g_r1_g, c2, optimize="optimal")
        # 2: spin
        e1_r1c2_2 = -2.0 * jnp.einsum("tp,pt", gp_h_g, r1_c2, optimize="optimal")
        e1_r1c2 = e1_r1c2_1 + e1_r1c2_2

        e1 = e1_r1 + e1_r1c1 + e1_r2 + e1_r2c1 + e1_r1c2  # + e1_r2c2

        # 2 body energy
        # 2: spin
        lg = 2.0 * jnp.einsum("gpj,pj->g", rot_chol, green, optimize="optimal")
        l_g = jnp.einsum("gpj,qj->gpq", rot_chol, green, optimize="optimal")
        # 0.5: coulomb
        l2g2_c = 0.5 * (lg @ lg)
        l2g2_e = -jnp.sum(vmap(lambda x: x * x.T)(l_g))
        l2g2 = l2g2_c + l2g2_e

        # doing this first to build intermediates
        # r2
        e2_r2_1 = l2g2 * r2g2

        # carry: [e2_r2_, e2_c2_, e2_r1c1_, e2_r2c1_, e2_r1c2_, l2g]
        def loop_over_chol(carry, x):
            chol_i, lg_i, l_g_i = x
            # build intermediate
            gp_l_g_i = greenp.T @ (chol_i @ green.T)
            # 0.5: coulomb, 2: permutation
            l2g_i_c = gp_l_g_i * lg_i
            l2g_i_e = gp_l_g_i @ l_g_i
            l2g_i = l2g_i_c - l2g_i_e
            carry[5] += l2g_i

            gp_l_g_i = gp_l_g_i.astype(self.mixed_complex_dtype)
            # evaluate energy
            # r2
            # 4: spin, 2: permutation, 0.5: r2, 0.5: coulomb
            l2r2_c = 2.0 * jnp.einsum(
                "tp,uq,ptqu",
                gp_l_g_i,
                gp_l_g_i,
                r2.astype(self.mixed_real_dtype),
                optimize="optimal",
            )
            # 2: spin, 2: permutation, 0.5: r2, 0.5: coulomb
            l2r2_e = jnp.einsum(
                "up,tq,ptqu",
                gp_l_g_i,
                gp_l_g_i,
                r2.astype(self.mixed_real_dtype),
                optimize="optimal",
            )
            l2r2 = l2r2_c - l2r2_e
            carry[0] += l2r2

            # c2
            # 4: spin, 2: permutation, 0.5: c2, 0.5: coulomb
            l2c2_c = 2.0 * jnp.einsum(
                "tp,uq,ptqu",
                gp_l_g_i,
                gp_l_g_i,
                c2.astype(self.mixed_real_dtype),
                optimize="optimal",
            )
            # 2: spin, 2: permutation, 0.5: c2, 0.5: coulomb
            l2c2_e = jnp.einsum(
                "up,tq,ptqu",
                gp_l_g_i,
                gp_l_g_i,
                c2.astype(self.mixed_real_dtype),
                optimize="optimal",
            )
            l2c2 = l2c2_c - l2c2_e
            carry[1] += l2c2

            # r1 c1
            # 2: spin
            lr1 = -2.0 * jnp.einsum("tp,pt", gp_l_g_i, r1, optimize="optimal")
            lc1 = -2.0 * jnp.einsum("tp,pt", gp_l_g_i, c1, optimize="optimal")
            # 2: permutation, 0.5: coulomb
            l2r1c1_c = lr1 * lc1
            # 2: spin, 2: permutation, 0.5: coulomb
            l2r1c1_e = 2.0 * jnp.einsum(
                "up,tq,pt,qu",
                gp_l_g_i,
                gp_l_g_i,
                r1.astype(self.mixed_real_dtype),
                c1.astype(self.mixed_real_dtype),
                optimize="optimal",
            )
            l2r1c1 = l2r1c1_c - l2r1c1_e
            carry[2] += l2r1c1

            # r2 c1
            # 2: spin
            lr2g = -2.0 * jnp.einsum("tp,pt", gp_l_g_i, r2g, optimize="optimal")
            # 2: permutation, 0.5: coulomb
            l2r2c1_1_c = lc1 * lr2g
            # 2: spin, 2: permutation, 0.5: coulomb
            l2r2c1_1_e = 2.0 * jnp.einsum(
                "up,tq,pt,qu",
                gp_l_g_i,
                gp_l_g_i,
                r2g.astype(self.mixed_complex_dtype),
                c1.astype(self.mixed_real_dtype),
                optimize="optimal",
            )
            l2r2c1_1 = l2r2c1_1_c - l2r2c1_1_e

            # 2: spin, 0.5: r2, 2: permutation
            lr2_c = 2.0 * jnp.einsum(
                "tp,ptqu->qu",
                gp_l_g_i,
                r2.astype(self.mixed_real_dtype),
                optimize="optimal",
            )
            # 0.5: r2, 2: permutation
            lr2_e = jnp.einsum(
                "tp,puqt->qu",
                gp_l_g_i,
                r2.astype(self.mixed_real_dtype),
                optimize="optimal",
            )
            lr2 = lr2_c - lr2_e
            lr2_c1 = (lr2 @ green_occ.T) @ c1
            c1_lr2 = c1_g @ lr2
            # 2: spin, 2: permutation, 0.5: coulomb
            l2r2c1_2 = -2.0 * jnp.einsum(
                "tp,pt", gp_l_g_i, lr2_c1 + c1_lr2, optimize="optimal"
            )
            l2r2c1 = l2r2c1_1 + l2r2c1_2
            carry[3] += l2r2c1

            # r1 c2
            # 2: spin
            lc2g = -2.0 * jnp.einsum("tp,pt", gp_l_g_i, c2g, optimize="optimal")
            # 2: permutation, 0.5: coulomb
            l2r1c2_1_c = lr1 * lc2g
            # 2: spin, 2: permutation, 0.5: coulomb
            l2r1c2_1_e = 2.0 * jnp.einsum(
                "up,tq,pt,qu",
                gp_l_g_i,
                gp_l_g_i,
                r1.astype(self.mixed_real_dtype),
                c2g.astype(self.mixed_complex_dtype),
                optimize="optimal",
            )
            l2r1c2_1 = l2r1c2_1_c - l2r1c2_1_e

            # 2: spin, 0.5: c2, 2: permutation
            lc2_c = 2.0 * jnp.einsum(
                "tp,ptqu->qu",
                gp_l_g_i,
                c2.astype(self.mixed_real_dtype),
                optimize="optimal",
            )
            # 0.5: c2, 2: permutation
            lc2_e = jnp.einsum(
                "tp,puqt->qu",
                gp_l_g_i,
                c2.astype(self.mixed_real_dtype),
                optimize="optimal",
            )
            lc2 = lc2_c - lc2_e
            lc2_r1 = (lc2 @ green_occ.T) @ r1
            r1_lc2 = r1_g @ lc2
            # 2: spin, 2: permutation, 0.5: coulomb
            l2r1c2_2 = -2.0 * jnp.einsum(
                "tp,pt", gp_l_g_i, lc2_r1 + r1_lc2, optimize="optimal"
            )
            l2r1c2 = l2r1c2_1 + l2r1c2_2
            carry[4] += l2r1c2

            return carry, 0.0

        l2g = jnp.zeros((nvirt, nocc)) + 0.0j
        [e2_r2_3, e2_c2_3, e2_r1c1_3, e2_r2c1_3, e2_r1c2_3, l2g], _ = lax.scan(
            loop_over_chol, [0.0j, 0.0j, 0.0j, 0.0j, 0.0j, l2g], (chol, lg, l_g)
        )
        e2_r2_2 = -2.0 * jnp.einsum("tp,pt->", l2g, r2g, optimize="optimal")
        e2_r2 = e2_r2_1 + e2_r2_2 + e2_r2_3

        # r1
        e2_r1_1 = l2g2 * r1g
        # 2: spin
        e2_r1_2 = -2.0 * jnp.einsum("tp,pt->", l2g, r1, optimize="optimal")
        e2_r1 = e2_r1_1 + e2_r1_2 + e2_r1c1_3

        # r1 c1
        e2_r1c1_1 = l2g2 * r1c1
        e2_r1c1_2 = -2.0 * jnp.einsum("tp,pt", l2g, r1_c1, optimize="optimal")
        e2_r1c1 = e2_r1c1_1 + e2_r1c1_2

        # r2 c1
        e2_r2c1_1 = l2g2 * r2c1
        e2_r2c1_2 = -2.0 * jnp.einsum("tp,pt", l2g, r2_c1, optimize="optimal")
        e2_r2c1_3 += e2_r2_3 * c1g
        e2_r2c1 = e2_r2c1_1 + e2_r2c1_2 + e2_r2c1_3

        # r1 c2
        e2_r1c2_1 = l2g2 * r1c2
        e2_r1c2_2 = -2.0 * jnp.einsum("tp,pt", l2g, r1_c2, optimize="optimal")
        e2_r1c2_3 += r1g * e2_c2_3
        e2_r1c2 = e2_r1c2_1 + e2_r1c2_2 + e2_r1c2_3

        e2 = e2_r1 + e2_r2 + e2_r1c1 + e2_r2c1 + e2_r1c2

        overlap = r1g + r1c1 + r2g2 + r2c1 + r1c2  # + r2c2
        return (e1 + e2) / overlap + e0

    def __hash__(self):
        return hash(tuple(self.__dict__.values()))


@dataclass
class cisd_eom(wave_function):
    """(r1 + r2) (1 + c1 + c2) |0>, manual implementation

    Mixed precision is only used for N^6 scaling terms in the energy calculation. Can be turned off by setting
    mixed_real_dtype and mixed_complex_dtype to jnp.float64 and jnp.complex128 respectively.

    Attributes:
        norb: number of orbitals
        nelec: number of electrons as tuple (alpha, beta)
        n_chunks: number of walkers in a batch
        mixed_real_dtype: real dtype of the mixed precision
        mixed_complex_dtype: complex dtype of the mixed precision
    """

    norb: int
    nelec: Tuple[int, int]
    n_chunks: int = 1
    mixed_real_dtype: DTypeLike = jnp.float32
    mixed_complex_dtype: DTypeLike = jnp.complex64

    @partial(jit, static_argnums=0)
    def _calc_overlap_restricted(self, walker: jax.Array, wave_data: dict) -> complex:
        nocc, ci1, ci2, r1, r2 = (
            walker.shape[1],
            wave_data["ci1"],
            wave_data["ci2"],
            wave_data["r1"],
            wave_data["r2"],
        )
        green = (walker.dot(jnp.linalg.inv(walker[: walker.shape[1], :]))).T
        green_occ = green[:, nocc:]
        # r1 terms
        # r1 1
        r1g = 2 * jnp.einsum("pt,pt", r1, green_occ)
        r1_1 = r1g
        # r1 c1
        c1g = 2 * jnp.einsum("pt,pt", ci1, green_occ)
        r1_c1_1 = r1g * c1g
        r1_g = r1 @ green_occ.T
        c1_g = ci1 @ green_occ.T
        r1_c1_2 = -2 * jnp.einsum("pq,qp", r1_g, c1_g)
        r1_c1 = r1_c1_1 + r1_c1_2
        # r1 c2
        c2g2 = 2 * jnp.einsum("ptqu,pt,qu", ci2, green_occ, green_occ) - jnp.einsum(
            "ptqu,pu,qt", ci2, green_occ, green_occ
        )
        r1_c2_1 = r1g * c2g2
        c2g_1 = jnp.einsum("ptqu,qu->pt", ci2, green_occ)
        c2g_2 = 0.5 * jnp.einsum("ptqu,pu->qt", ci2, green_occ)
        gc2_g = (c2g_1 - c2g_2) @ green_occ.T
        r1_c2_2 = -4 * jnp.einsum("pq,qp", r1_g, gc2_g)
        r1_c2 = r1_c2_1 + r1_c2_2

        # r2 terms
        # r2 1
        r2g2 = 2 * jnp.einsum("ptqu,pt,qu", r2, green_occ, green_occ) - jnp.einsum(
            "ptqu,pu,qt", r2, green_occ, green_occ
        )
        r2_1 = r2g2
        # r2 c1
        r2_c1_1 = r2g2 * c1g
        r2g_1 = jnp.einsum("ptqu,qu->pt", r2, green_occ)
        r2g_2 = 0.5 * jnp.einsum("ptqu,pu->qt", r2, green_occ)
        gr2_g = (r2g_1 - r2g_2) @ green_occ.T
        r2_c1_2 = -4 * jnp.einsum("pq,qp", gr2_g, c1_g)
        r2_c1 = r2_c1_1 + r2_c1_2

        # r2 c2
        r2_c2_1 = r2g2 * c2g2
        r2_c2_2 = -8 * jnp.einsum("pq,qp", gr2_g, gc2_g)
        r2_int = jnp.einsum("ptqu,rt,su->prqs", r2, green_occ, green_occ)
        c2_int = jnp.einsum("ptqu,rt,su->prqs", ci2, green_occ, green_occ)
        r2_c2_3 = 2 * jnp.einsum("prqs,rpsq", r2_int, c2_int) - jnp.einsum(
            "prqs,rqsp", r2_int, c2_int
        )
        r2_c2 = r2_c2_1 + r2_c2_2 + r2_c2_3

        overlap_0 = jnp.linalg.det(walker[: walker.shape[1], :]) ** 2
        return (r1_1 + r1_c1 + r1_c2 + r2_1 + r2_c1 + r2_c2) * overlap_0

    @partial(jit, static_argnums=0)
    def _calc_force_bias_restricted(
        self, walker: jax.Array, ham_data: dict, wave_data: dict
    ) -> jax.Array:
        c1, c2, r1, r2 = (
            jnp.array(wave_data["ci1"]),
            jnp.array(wave_data["ci2"]),
            jnp.array(wave_data["r1"]),
            jnp.array(wave_data["r2"]),
        )
        nocc = self.nelec[0]
        nvirt = self.norb - nocc
        green = (walker.dot(jnp.linalg.inv(walker[:nocc, :]))).T
        green_occ = green[:, nocc:].copy()
        greenp = jnp.vstack((green_occ, -jnp.eye(nvirt)))
        chol = ham_data["chol"].reshape(-1, self.norb, self.norb)
        rot_chol = chol[:, : self.nelec[0], :]

        # r1
        # 2: spin
        r1g = 2 * jnp.einsum("pt,pt", r1, green_occ)
        # 2: spin
        lg = 2.0 * jnp.einsum("gpj,pj->g", rot_chol, green, optimize="optimal")
        fb_r1_1 = r1g * lg
        g_r1_gp = green.T @ (r1 @ greenp.T)
        # 2: spin
        fb_r1_2 = -2 * jnp.einsum("gij,ji", chol, g_r1_gp)
        fb_r1 = fb_r1_1 + fb_r1_2

        # r1 c1
        # 2: spin
        c1g = 2 * jnp.einsum("pt,pt", c1, green_occ)
        r1c1_c = r1g * c1g
        r1_g = r1 @ green_occ.T
        c1_g = c1 @ green_occ.T
        # 2: spin
        r1c1_e = -2 * jnp.einsum("pq,qp", r1_g, c1_g)
        r1c1 = r1c1_c + r1c1_e
        fb_r1c1_1 = r1c1 * lg
        r1_c1 = r1 * c1g + r1g * c1 - r1_g @ c1 - c1_g @ r1
        g_r1_c1_gp = green.T @ (r1_c1 @ greenp.T)
        # 2: spin
        fb_r1c1_2 = -2 * jnp.einsum("gij,ji", chol, g_r1_c1_gp)
        fb_r1c1 = fb_r1c1_1 + fb_r1c1_2

        # r2
        # 2: spin, 0.5: r2, 2: permutation
        r2g_c = 2.0 * jnp.einsum("ptqu,pt->qu", r2, green_occ)
        # 0.5: r2, 2: permutation
        r2g_e = jnp.einsum("ptqu,pu->qt", r2, green_occ)
        r2g = r2g_c - r2g_e
        # 2: spin, 0.5: no permuation
        r2g2 = jnp.einsum("qu,qu", r2g, green_occ, optimize="optimal")
        fb_r2_1 = lg * r2g2
        g_r2g_gp = green.T @ (r2g @ greenp.T)
        # 2: spin
        fb_r2_2 = -2.0 * jnp.einsum("gij,ji", chol, g_r2g_gp)
        fb_r2 = fb_r2_1 + fb_r2_2

        # r2 c1
        r2c1_c = r2g2 * c1g
        r2g_g = r2g @ green_occ.T
        # 2: spin
        r2c1_e = -2.0 * jnp.einsum("pq,qp", r2g_g, c1_g, optimize="optimal")
        r2c1 = r2c1_c + r2c1_e
        fb_r2c1_1 = lg * r2c1
        r2_c1 = r2g * c1g + r2g2 * c1 - r2g_g @ c1 - c1_g @ r2g
        g_c1_g = green_occ.T @ c1_g
        # 2: spin, 2: permutation, 0.5: r2
        r2_c1 -= 2.0 * jnp.einsum("tp,ptqu->qu", g_c1_g, r2, optimize="optimal")
        # 2: permutation, 0.5: r2
        r2_c1 += jnp.einsum("tq,ptqu->pu", g_c1_g, r2, optimize="optimal")
        g_r2_c1_gp = green.T @ (r2_c1 @ greenp.T)
        # 2: spin
        fb_r2c1_2 = -2.0 * jnp.einsum("gij,ji", chol, g_r2_c1_gp)
        fb_r2c1 = fb_r2c1_1 + fb_r2c1_2

        # r1 c2
        # 2: spin, 0.5: c2, 2: permutation
        c2g_c = 2.0 * jnp.einsum("ptqu,pt->qu", c2, green_occ)
        # 0.5: c2, 2: permutation
        c2g_e = jnp.einsum("ptqu,pu->qt", c2, green_occ)
        c2g = c2g_c - c2g_e
        # 2: spin, 0.5: no permuation
        c2g2 = jnp.einsum("qu,qu", c2g, green_occ, optimize="optimal")
        r1c2_c = r1g * c2g2
        c2g_g = c2g @ green_occ.T
        # 2: spin
        r1c2_e = -2.0 * jnp.einsum("pq,qp", r1_g, c2g_g, optimize="optimal")
        r1c2 = r1c2_c + r1c2_e
        fb_r1c2_1 = lg * r1c2
        r1_c2 = r1 * c2g2 + r1g * c2g - r1_g @ c2g - c2g_g @ r1
        g_r1_g = green_occ.T @ r1_g
        # 2: spin, 2: permutation, 0.5: c2
        r1_c2 -= 2.0 * jnp.einsum("tp,ptqu->qu", g_r1_g, c2, optimize="optimal")
        # 2: permutation, 0.5: c2
        r1_c2 += jnp.einsum("tq,ptqu->pu", g_r1_g, c2, optimize="optimal")
        g_r1_c2_gp = green.T @ (r1_c2 @ greenp.T)
        # 2: spin
        fb_r1c2_2 = -2.0 * jnp.einsum("gij,ji", chol, g_r1_c2_gp)
        fb_r1c2 = fb_r1c2_1 + fb_r1c2_2

        # r2 c2
        r2c2_c = r2g2 * c2g2
        # 2: spin
        r2c2_e_1 = -2.0 * jnp.einsum("pq,qp", r2g_g, c2g_g, optimize="optimal")
        # 0.5: r2
        r2_g = 0.5 * jnp.einsum("ptqu,rt->prqu", r2, green_occ)
        r2_g_g = jnp.einsum("prqu,su->prqs", r2_g, green_occ)
        # del r2_g
        # 0.5: c2
        c2_g = 0.5 * jnp.einsum("ptqu,rt->prqu", c2, green_occ)
        c2_g_g = jnp.einsum("prqu,su->prqs", c2_g, green_occ)
        # del c2_g
        # 4: spin, 2: permutation
        r2c2_e_2_c = 8.0 * jnp.einsum("prqs,rpsq", r2_g_g, c2_g_g, optimize="optimal")
        # 2: spin, 2: permutation
        r2c2_e_2_e = -4.0 * jnp.einsum("prqs,rqsp", r2_g_g, c2_g_g, optimize="optimal")
        r2c2_e_2 = r2c2_e_2_c + r2c2_e_2_e
        r2c2 = r2c2_c + r2c2_e_1 + r2c2_e_2
        fb_r2c2_1 = lg * r2c2
        r2_c2 = r2g2 * c2g + r2g * c2g2 - r2g_g @ c2g - c2g_g @ r2g
        # 2: spin, 2: permutation
        r2_c2 -= 4.0 * jnp.einsum("pr,rpqu->qu", r2g_g, c2_g, optimize="optimal")
        r2_c2 -= 4.0 * jnp.einsum("pr,rpqu->qu", c2g_g, r2_g, optimize="optimal")
        # 2: permutation
        r2_c2 += 2.0 * jnp.einsum("pr,qpru->qu", r2g_g, c2_g, optimize="optimal")
        r2_c2 += 2.0 * jnp.einsum("pr,qpru->qu", c2g_g, r2_g, optimize="optimal")
        # 2: spin, 4: permutation
        r2_c2 += 8.0 * jnp.einsum("pqrs,qpst->rt", r2_g_g, c2_g, optimize="optimal")
        r2_c2 += 8.0 * jnp.einsum("pqrs,qpst->rt", c2_g_g, r2_g, optimize="optimal")
        # 4: permutation
        r2_c2 -= 4.0 * jnp.einsum("pqrs,spqt->rt", r2_g_g, c2_g, optimize="optimal")
        r2_c2 -= 4.0 * jnp.einsum("pqrs,spqt->rt", c2_g_g, r2_g, optimize="optimal")
        g_r2_c2_gp = green.T @ (r2_c2 @ greenp.T)
        # 2: spin
        fb_r2c2_2 = -2.0 * jnp.einsum("gij,ji", chol, g_r2_c2_gp)
        fb_r2c2 = fb_r2c2_1 + fb_r2c2_2

        overlap = r1g + r1c1 + r2g2 + r2c1 + r1c2 + r2c2
        fb = (fb_r1 + fb_r1c1 + fb_r2 + fb_r2c1 + fb_r1c2 + fb_r2c2) / overlap
        return fb

    @partial(jit, static_argnums=0)
    def _calc_energy_restricted(
        self, walker: jax.Array, ham_data: dict, wave_data: dict
    ) -> complex:
        c1, c2, r1, r2 = (
            jnp.array(wave_data["ci1"]),
            jnp.array(wave_data["ci2"]),
            jnp.array(wave_data["r1"]),
            jnp.array(wave_data["r2"]),
        )
        nocc = self.nelec[0]
        nvirt = self.norb - nocc
        green = (walker.dot(jnp.linalg.inv(walker[:nocc, :]))).T
        green_occ = green[:, nocc:].copy()
        greenp = jnp.vstack((green_occ, -jnp.eye(nvirt)))
        h1 = (ham_data["h1"][0] + ham_data["h1"][1]) / 2.0
        chol = ham_data["chol"].reshape(-1, self.norb, self.norb)
        rot_chol = chol[:, : self.nelec[0], :]

        # 0 body energy
        e0 = ham_data["h0"]

        # 1 body energy
        # r1
        # 2: spin
        r1g = 2 * jnp.einsum("pt,pt", r1, green_occ)
        # 2: spin
        h1g = 2 * jnp.einsum("pt,pt", h1[:nocc, :], green)
        e1_r1_1 = r1g * h1g
        gp_h_g = greenp.T @ (h1 @ green.T)
        # 2: spin
        e1_r1_2 = -2 * jnp.einsum("tp,pt", gp_h_g, r1)
        e1_r1 = e1_r1_1 + e1_r1_2

        # r1 c1
        # 2: spin
        c1g = 2 * jnp.einsum("pt,pt", c1, green_occ)
        r1c1_c = r1g * c1g
        r1_g = r1 @ green_occ.T
        c1_g = c1 @ green_occ.T
        # 2: spin
        r1c1_e = -2 * jnp.einsum("pq,qp", r1_g, c1_g)
        r1c1 = r1c1_c + r1c1_e
        e1_r1c1_1 = r1c1 * h1g

        r1_c1 = r1 * c1g + r1g * c1 - r1_g @ c1 - c1_g @ r1
        # 2: spin
        e1_r1c1_2 = -2 * jnp.einsum("tp,pt", gp_h_g, r1_c1)
        e1_r1c1 = e1_r1c1_1 + e1_r1c1_2

        # r2
        # 2: spin, 0.5: r2, 2: permutation
        r2g_c = 2.0 * jnp.einsum("ptqu,pt->qu", r2, green_occ)
        # 0.5: r2, 2: permutation
        r2g_e = jnp.einsum("ptqu,pu->qt", r2, green_occ)
        r2g = r2g_c - r2g_e
        # 2: spin, 0.5: no permuation
        r2g2 = jnp.einsum("qu,qu", r2g, green_occ, optimize="optimal")
        e1_r2_1 = h1g * r2g2
        # 2: spin
        e1_r2_2 = -2.0 * jnp.einsum("pt,tp", r2g, gp_h_g, optimize="optimal")
        e1_r2 = e1_r2_1 + e1_r2_2

        # r2 c1
        r2c1_c = r2g2 * c1g
        r2g_g = r2g @ green_occ.T
        # 2: spin
        r2c1_e = -2.0 * jnp.einsum("pq,qp", r2g_g, c1_g, optimize="optimal")
        r2c1 = r2c1_c + r2c1_e
        e1_r2c1_1 = h1g * r2c1
        r2_c1 = r2g * c1g + r2g2 * c1 - r2g_g @ c1 - c1_g @ r2g
        g_c1_g = green_occ.T @ c1_g
        # 2: spin, 2: permutation, 0.5: r2
        r2_c1 -= 2.0 * jnp.einsum("tp,ptqu->qu", g_c1_g, r2, optimize="optimal")
        # 2: permutation, 0.5: r2
        r2_c1 += jnp.einsum("tq,ptqu->pu", g_c1_g, r2, optimize="optimal")
        # 2: spin
        e1_r2c1_2 = -2.0 * jnp.einsum("tp,pt", gp_h_g, r2_c1, optimize="optimal")
        e1_r2c1 = e1_r2c1_1 + e1_r2c1_2

        # r1 c2
        # 2: spin, 0.5: c2, 2: permutation
        c2g_c = 2.0 * jnp.einsum("ptqu,pt->qu", c2, green_occ)
        # 0.5: c2, 2: permutation
        c2g_e = jnp.einsum("ptqu,pu->qt", c2, green_occ)
        c2g = c2g_c - c2g_e
        # 2: spin, 0.5: no permuation
        c2g2 = jnp.einsum("qu,qu", c2g, green_occ, optimize="optimal")
        r1c2_c = r1g * c2g2
        c2g_g = c2g @ green_occ.T
        # 2: spin
        r1c2_e = -2.0 * jnp.einsum("pq,qp", r1_g, c2g_g, optimize="optimal")
        r1c2 = r1c2_c + r1c2_e
        e1_r1c2_1 = h1g * r1c2
        r1_c2 = r1 * c2g2 + r1g * c2g - r1_g @ c2g - c2g_g @ r1
        g_r1_g = green_occ.T @ r1_g
        # 2: spin, 2: permutation, 0.5: c2
        r1_c2 -= 2.0 * jnp.einsum("tp,ptqu->qu", g_r1_g, c2, optimize="optimal")
        # 2: permutation, 0.5: c2
        r1_c2 += jnp.einsum("tq,ptqu->pu", g_r1_g, c2, optimize="optimal")
        # 2: spin
        e1_r1c2_2 = -2.0 * jnp.einsum("tp,pt", gp_h_g, r1_c2, optimize="optimal")
        e1_r1c2 = e1_r1c2_1 + e1_r1c2_2

        # r2 c2
        r2c2_c = r2g2 * c2g2
        # 2: spin
        r2c2_e_1 = -2.0 * jnp.einsum("pq,qp", r2g_g, c2g_g, optimize="optimal")
        # 0.5: r2
        r2_g = 0.5 * jnp.einsum("ptqu,rt->prqu", r2, green_occ)
        r2_g_g = jnp.einsum("prqu,su->prqs", r2_g, green_occ)
        # 0.5: c2
        c2_g = 0.5 * jnp.einsum("ptqu,rt->prqu", c2, green_occ, optimize="optimal")
        c2_g_g = jnp.einsum("prqu,su->prqs", c2_g, green_occ, optimize="optimal")
        # 4: spin, 2: permutation
        r2c2_e_2_c = 8.0 * jnp.einsum("prqs,rpsq", r2_g_g, c2_g_g, optimize="optimal")
        # 2: spin, 2: permutation
        r2c2_e_2_e = -4.0 * jnp.einsum("prqs,rqsp", r2_g_g, c2_g_g, optimize="optimal")
        r2c2_e_2 = r2c2_e_2_c + r2c2_e_2_e
        r2c2 = r2c2_c + r2c2_e_1 + r2c2_e_2
        e1_r2c2_1 = h1g * r2c2
        r2_c2 = r2g2 * c2g + r2g * c2g2 - r2g_g @ c2g - c2g_g @ r2g
        # 2: spin, 2: permutation
        r2_c2 -= 4.0 * jnp.einsum("pr,rpqu->qu", r2g_g, c2_g, optimize="optimal")
        r2_c2 -= 4.0 * jnp.einsum("pr,rpqu->qu", c2g_g, r2_g, optimize="optimal")
        # 2: permutation
        r2_c2 += 2.0 * jnp.einsum("pr,qpru->qu", r2g_g, c2_g, optimize="optimal")
        r2_c2 += 2.0 * jnp.einsum("pr,qpru->qu", c2g_g, r2_g, optimize="optimal")
        # 2: spin, 4: permutation
        r2_c2 += 8.0 * jnp.einsum("pqrs,qpst->rt", r2_g_g, c2_g, optimize="optimal")
        r2_c2 += 8.0 * jnp.einsum("pqrs,qpst->rt", c2_g_g, r2_g, optimize="optimal")
        # 4: permutation
        r2_c2 -= 4.0 * jnp.einsum("pqrs,spqt->rt", r2_g_g, c2_g, optimize="optimal")
        r2_c2 -= 4.0 * jnp.einsum("pqrs,spqt->rt", c2_g_g, r2_g, optimize="optimal")
        e1_r2c2_2 = -2.0 * jnp.einsum("tp,pt", gp_h_g, r2_c2, optimize="optimal")
        e1_r2c2 = e1_r2c2_1 + e1_r2c2_2

        e1 = e1_r1 + e1_r1c1 + e1_r2 + e1_r2c1 + e1_r1c2 + e1_r2c2

        # 2 body energy
        # 2: spin
        lg = 2.0 * jnp.einsum("gpj,pj->g", rot_chol, green, optimize="optimal")
        l_g = jnp.einsum("gpj,qj->gpq", rot_chol, green, optimize="optimal")
        # 0.5: coulomb
        l2g2_c = 0.5 * (lg @ lg)
        l2g2_e = -jnp.sum(vmap(lambda x: x * x.T)(l_g))
        l2g2 = l2g2_c + l2g2_e

        # doing this first to build intermediates
        # r2
        e2_r2_1 = l2g2 * r2g2

        # carry: [e2_r2_, e2_c2_, e2_r1c1_, e2_r2c1_, e2_r1c2_, e2_r2c2_, l2g]
        def loop_over_chol(carry, x):
            chol_i, lg_i, l_g_i = x
            # build intermediate
            gp_l_g_i = greenp.T @ (chol_i @ green.T)
            # 0.5: coulomb, 2: permutation
            l2g_i_c = gp_l_g_i * lg_i
            l2g_i_e = gp_l_g_i @ l_g_i
            l2g_i = l2g_i_c - l2g_i_e
            carry[6] += l2g_i

            gp_l_g_i = gp_l_g_i.astype(self.mixed_complex_dtype)
            # evaluate energy
            # r2
            # 4: spin, 2: permutation, 0.5: r2, 0.5: coulomb
            l2r2_c = 2.0 * jnp.einsum(
                "tp,uq,ptqu",
                gp_l_g_i,
                gp_l_g_i,
                r2.astype(self.mixed_real_dtype),
                optimize="optimal",
            )
            # 2: spin, 2: permutation, 0.5: r2, 0.5: coulomb
            l2r2_e = jnp.einsum(
                "up,tq,ptqu",
                gp_l_g_i,
                gp_l_g_i,
                r2.astype(self.mixed_real_dtype),
                optimize="optimal",
            )
            l2r2 = l2r2_c - l2r2_e
            carry[0] += l2r2

            # c2
            # 4: spin, 2: permutation, 0.5: c2, 0.5: coulomb
            l2c2_c = 2.0 * jnp.einsum(
                "tp,uq,ptqu",
                gp_l_g_i,
                gp_l_g_i,
                c2.astype(self.mixed_real_dtype),
                optimize="optimal",
            )
            # 2: spin, 2: permutation, 0.5: c2, 0.5: coulomb
            l2c2_e = jnp.einsum(
                "up,tq,ptqu",
                gp_l_g_i,
                gp_l_g_i,
                c2.astype(self.mixed_real_dtype),
                optimize="optimal",
            )
            l2c2 = l2c2_c - l2c2_e
            carry[1] += l2c2

            # r1 c1
            # 2: spin
            lr1 = -2.0 * jnp.einsum("tp,pt", gp_l_g_i, r1, optimize="optimal")
            lc1 = -2.0 * jnp.einsum("tp,pt", gp_l_g_i, c1, optimize="optimal")
            # 2: permutation, 0.5: coulomb
            l2r1c1_c = lr1 * lc1
            # 2: spin, 2: permutation, 0.5: coulomb
            l2r1c1_e = 2.0 * jnp.einsum(
                "up,tq,pt,qu",
                gp_l_g_i,
                gp_l_g_i,
                r1.astype(self.mixed_real_dtype),
                c1.astype(self.mixed_real_dtype),
                optimize="optimal",
            )
            l2r1c1 = l2r1c1_c - l2r1c1_e
            carry[2] += l2r1c1

            # r2 c1
            # 2: spin
            lr2g = -2.0 * jnp.einsum("tp,pt", gp_l_g_i, r2g, optimize="optimal")
            # 2: permutation, 0.5: coulomb
            l2r2c1_1_c = lc1 * lr2g
            # 2: spin, 2: permutation, 0.5: coulomb
            l2r2c1_1_e = 2.0 * jnp.einsum(
                "up,tq,pt,qu",
                gp_l_g_i,
                gp_l_g_i,
                r2g.astype(self.mixed_complex_dtype),
                c1.astype(self.mixed_real_dtype),
                optimize="optimal",
            )
            l2r2c1_1 = l2r2c1_1_c - l2r2c1_1_e

            # 2: spin, 0.5: r2, 2: permutation
            lr2_c = -2.0 * jnp.einsum(
                "tp,ptqu->qu",
                gp_l_g_i,
                r2.astype(self.mixed_real_dtype),
                optimize="optimal",
            )
            # 0.5: r2, 2: permutation
            lr2_e = jnp.einsum(
                "tp,puqt->qu",
                gp_l_g_i,
                r2.astype(self.mixed_real_dtype),
                optimize="optimal",
            )
            lr2 = lr2_c + lr2_e
            lr2_c1 = (lr2 @ green_occ.T) @ c1
            c1_lr2 = c1_g @ lr2
            # 2: spin, 2: permutation, 0.5: coulomb
            l2r2c1_2 = 2.0 * jnp.einsum(
                "tp,pt", gp_l_g_i, lr2_c1 + c1_lr2, optimize="optimal"
            )
            l2r2c1 = l2r2c1_1 + l2r2c1_2
            carry[3] += l2r2c1

            # r1 c2
            # 2: spin
            lc2g = -2.0 * jnp.einsum("tp,pt", gp_l_g_i, c2g, optimize="optimal")
            # 2: permutation, 0.5: coulomb
            l2r1c2_1_c = lr1 * lc2g
            # 2: spin, 2: permutation, 0.5: coulomb
            l2r1c2_1_e = 2.0 * jnp.einsum(
                "up,tq,pt,qu",
                gp_l_g_i,
                gp_l_g_i,
                r1.astype(self.mixed_real_dtype),
                c2g.astype(self.mixed_complex_dtype),
                optimize="optimal",
            )
            l2r1c2_1 = l2r1c2_1_c - l2r1c2_1_e

            # 2: spin, 0.5: c2, 2: permutation
            lc2_c = -2.0 * jnp.einsum(
                "tp,ptqu->qu",
                gp_l_g_i,
                c2.astype(self.mixed_real_dtype),
                optimize="optimal",
            )
            # 0.5: c2, 2: permutation
            lc2_e = jnp.einsum(
                "tp,puqt->qu",
                gp_l_g_i,
                c2.astype(self.mixed_real_dtype),
                optimize="optimal",
            )
            lc2 = lc2_c + lc2_e
            lc2_r1 = (lc2 @ green_occ.T) @ r1
            r1_lc2 = r1_g @ lc2
            # 2: spin, 2: permutation, 0.5: coulomb
            l2r1c2_2 = 2.0 * jnp.einsum(
                "tp,pt", gp_l_g_i, lc2_r1 + r1_lc2, optimize="optimal"
            )
            l2r1c2 = l2r1c2_1 + l2r1c2_2
            carry[4] += l2r1c2

            # r2 c2
            # 2: permutation, 0.5: coulomb
            l2r2c2_1_c = lr2g * lc2g
            # 2: spin, 2: permutation, 0.5: coulomb
            l2r2c2_1_e = -2.0 * jnp.einsum(
                "up,tq,pt,qu",
                gp_l_g_i,
                gp_l_g_i,
                r2g.astype(self.mixed_complex_dtype),
                c2g.astype(self.mixed_complex_dtype),
                optimize="optimal",
            )
            l2r2c2_1 = l2r2c2_1_c + l2r2c2_1_e

            lr2_g = lr2 @ green_occ.T
            lr2_c2g = lr2_g @ c2g
            # 2: spin, 2: permutaion, 0.5: coulomb
            l2r2c2_2_1 = 2.0 * jnp.einsum(
                "tp,pt", gp_l_g_i, lr2_c2g, optimize="optimal"
            )
            c2g_lr2 = c2g_g @ lr2
            # 2: spin, 2: permutation, 0.5: coulomb
            l2r2c2_2_2 = 2.0 * jnp.einsum(
                "tp,pt", gp_l_g_i, c2g_lr2, optimize="optimal"
            )
            lc2_g = lc2 @ green_occ.T
            lc2_r2g = lc2_g @ r2g
            # 2: spin, 2: permutation, 0.5: coulomb
            l2r2c2_2_3 = 2.0 * jnp.einsum(
                "tp,pt", gp_l_g_i, lc2_r2g, optimize="optimal"
            )
            r2g_lc2 = r2g_g @ lc2
            # 2: spin, 2: permutation, 0.5: coulomb
            l2r2c2_2_4 = 2.0 * jnp.einsum(
                "tp,pt", gp_l_g_i, r2g_lc2, optimize="optimal"
            )
            l2r2c2_2 = l2r2c2_2_1 + l2r2c2_2_2 + l2r2c2_2_3 + l2r2c2_2_4

            # 4: spin, 0.5: coulomb, 0.5: r2, 4: permutation
            l2r2c2_3_1_1_c = 4.0 * jnp.einsum(
                "vp,wq,rvsw,prqs",
                gp_l_g_i,
                gp_l_g_i,
                r2.astype(self.mixed_real_dtype),
                c2_g_g.astype(self.mixed_complex_dtype),
                optimize="optimal",
            )
            # 2: spin, 0.5: coulomb, 0.5; r2, 4: permutation
            l2r2c2_3_1_1_e = -2.0 * jnp.einsum(
                "vp,wq,svrw,prqs",
                gp_l_g_i,
                gp_l_g_i,
                r2.astype(self.mixed_real_dtype),
                c2_g_g.astype(self.mixed_complex_dtype),
                optimize="optimal",
            )
            l2r2c2_3_1_1 = l2r2c2_3_1_1_c + l2r2c2_3_1_1_e
            # 4: spin, 0.5: coulomb, 0.5: c2, 4: permutation
            l2r2c2_3_1_2_c = 4.0 * jnp.einsum(
                "vp,wq,rvsw,prqs",
                gp_l_g_i,
                gp_l_g_i,
                c2.astype(self.mixed_real_dtype),
                r2_g_g.astype(self.mixed_complex_dtype),
                optimize="optimal",
            )
            # 2: spin, 0.5: coulomb, 0.5: c2, 4: permutation
            l2r2c2_3_1_2_e = -2.0 * jnp.einsum(
                "vp,wq,svrw,prqs",
                gp_l_g_i,
                gp_l_g_i,
                c2.astype(self.mixed_real_dtype),
                r2_g_g.astype(self.mixed_complex_dtype),
                optimize="optimal",
            )
            l2r2c2_3_1_2 = l2r2c2_3_1_2_c + l2r2c2_3_1_2_e
            l2r2c2_3_1 = l2r2c2_3_1_1 + l2r2c2_3_1_2

            # 4: spin, 8: permutation, 0.5: coulomb
            l2r2c2_3_2 = 16.0 * jnp.einsum(
                "vq,us,rpsv,prqu",
                gp_l_g_i,
                gp_l_g_i,
                r2_g.astype(self.mixed_complex_dtype),
                c2_g.astype(self.mixed_complex_dtype),
                optimize="optimal",
            )

            # 2: spin, 8: permutation, 0.5: coulomb
            l2r2c2_3_3_1 = -8.0 * jnp.einsum(
                "vq,us,sprv,prqu",
                gp_l_g_i,
                gp_l_g_i,
                r2_g.astype(self.mixed_complex_dtype),
                c2_g.astype(self.mixed_complex_dtype),
                optimize="optimal",
            )
            l2r2c2_3_3_2 = -8.0 * jnp.einsum(
                "vq,us,sprv,prqu",
                gp_l_g_i,
                gp_l_g_i,
                c2_g.astype(self.mixed_complex_dtype),
                r2_g.astype(self.mixed_complex_dtype),
                optimize="optimal",
            )
            l2r2c2_3_3 = l2r2c2_3_3_1 + l2r2c2_3_3_2

            # 4: spin, 8: permutation, 0.5: coulomb
            l2r2c2_3_4 = 16.0 * jnp.einsum(
                "vp,us,sqrv,prqu",
                gp_l_g_i,
                gp_l_g_i,
                r2_g.astype(self.mixed_complex_dtype),
                c2_g.astype(self.mixed_complex_dtype),
                optimize="optimal",
            )

            l2r2c2_3 = l2r2c2_3_1 + l2r2c2_3_2 + l2r2c2_3_3 + l2r2c2_3_4

            # 2: spin, 2: permutation, 0.5: coulomb
            l2r2c2_4 = -2.0 * jnp.einsum("pq,qp", lr2_g, lc2_g, optimize="optimal")

            l2r2c2 = l2r2c2_1 + l2r2c2_2 + l2r2c2_3 + l2r2c2_4
            carry[5] += l2r2c2

            return carry, 0.0

        l2g = jnp.zeros((nvirt, nocc)) + 0.0j
        [e2_r2_3, e2_c2_3, e2_r1c1_3, e2_r2c1_3, e2_r1c2_3, e2_r2c2_3, l2g], _ = (
            lax.scan(
                loop_over_chol,
                [0.0j, 0.0j, 0.0j, 0.0j, 0.0j, 0.0j, l2g],
                (chol, lg, l_g),
            )
        )
        e2_r2_2 = -2.0 * jnp.einsum("tp,pt->", l2g, r2g, optimize="optimal")
        e2_r2 = e2_r2_1 + e2_r2_2 + e2_r2_3

        # r1
        e2_r1_1 = l2g2 * r1g
        # 2: spin
        e2_r1_2 = -2.0 * jnp.einsum("tp,pt->", l2g, r1, optimize="optimal")
        e2_r1 = e2_r1_1 + e2_r1_2 + e2_r1c1_3

        # r1 c1
        e2_r1c1_1 = l2g2 * r1c1
        e2_r1c1_2 = -2.0 * jnp.einsum("tp,pt", l2g, r1_c1, optimize="optimal")
        e2_r1c1 = e2_r1c1_1 + e2_r1c1_2

        # r2 c1
        e2_r2c1_1 = l2g2 * r2c1
        e2_r2c1_2 = -2.0 * jnp.einsum("tp,pt", l2g, r2_c1, optimize="optimal")
        e2_r2c1_3 += e2_r2_3 * c1g
        e2_r2c1 = e2_r2c1_1 + e2_r2c1_2 + e2_r2c1_3

        # r1 c2
        e2_r1c2_1 = l2g2 * r1c2
        e2_r1c2_2 = -2.0 * jnp.einsum("tp,pt", l2g, r1_c2, optimize="optimal")
        e2_r1c2_3 += r1g * e2_c2_3
        e2_r1c2 = e2_r1c2_1 + e2_r1c2_2 + e2_r1c2_3

        # r2 c2
        e2_r2c2_1 = l2g2 * r2c2
        e2_r2c2_2 = -2.0 * jnp.einsum("tp,pt", l2g, r2_c2, optimize="optimal")
        e2_r2c2_3 += r2g2 * e2_c2_3
        e2_r2c2_3 += c2g2 * e2_r2_3
        e2_r2c2 = e2_r2c2_1 + e2_r2c2_2 + e2_r2c2_3

        e2 = e2_r1 + e2_r2 + e2_r1c1 + e2_r2c1 + e2_r1c2 + e2_r2c2

        overlap = r1g + r1c1 + r2g2 + r2c1 + r1c2 + r2c2
        return (e1 + e2) / overlap + e0

    def __hash__(self):
        return hash(tuple(self.__dict__.values()))


@dataclass
class rhf_lno(rhf, wave_function):
    """Class for the restricted Hartree-Fock wave function with LNO.

    The corresponding wave_data contains "mo_coeff", a list of two jax.Arrays of shape (norb, nelec[sigma]).
    The measurement methods make use of half-rotated integrals which are stored in ham_data.
    ham_data should contain "rot_h1" and "rot_chol" intermediates which are the half-rotated
    one-body and two-body integrals respectively.

    """

    @singledispatchmethod
    def calc_orbenergy(self, walkers, ham_data: dict, wave_data: dict) -> jax.Array:
        """Calculate the energy < psi_T | H | walker > / < psi_T | walker > for a batch of walkers.

        Args:
            walkers : list or jax.Array
                The batched walkers.
            ham_data : dict
                The hamiltonian data.
            wave_data : dict
                The trial wave function data.

        Returns:
            jax.Array: The energy.
        """
        raise NotImplementedError("Walker type not supported")

    @calc_orbenergy.register
    def _(self, walkers: RHFWalkers, ham_data: dict, wave_data: dict) -> jax.Array:
        return walkers.apply_chunked(
            self._calc_orbenergy, self.n_chunks, ham_data, wave_data
        )

    @partial(jit, static_argnums=0)
    def _calc_orbenergy(
        self, walker: jax.Array, ham_data: dict, wave_data: dict
    ) -> jax.Array:
        h0, rot_h1, rot_chol = ham_data["h0"], ham_data["rot_h1"], ham_data["rot_chol"]
        ene0 = 0
        m = jnp.dot(wave_data["prjlo"].T, wave_data["prjlo"])
        nocc = rot_h1.shape[0]
        green_walker = self._calc_green(walker, wave_data)
        f = jnp.einsum(
            "gij,jk->gik",
            rot_chol[:, :nocc, nocc:],
            green_walker.T[nocc:, :nocc],
            optimize="optimal",
        )
        c = vmap(jnp.trace)(f)

        eneo2Jt = jnp.einsum("Gxk,xk,G->", f, m, c) * 2
        eneo2ext = jnp.einsum("Gxy,Gyk,xk->", f, f, m)
        return eneo2Jt - eneo2ext

    def __hash__(self) -> int:
        return hash(tuple(self.__dict__.values()))<|MERGE_RESOLUTION|>--- conflicted
+++ resolved
@@ -3096,22 +3096,10 @@
             wave_data["mo_coeff"][0][:, :noccA],
             wave_data["mo_coeff"][1][:, :noccB],
         )
-<<<<<<< HEAD
         bra = jnp.block([[Atrial, 0*Btrial],[0*Atrial, Btrial]])
         o0 = jnp.linalg.det(bra.T.conj() @ walker)
 
         bra = jnp.block([[Atrial, 0*Btrial],[0*Atrial, (wave_data["mo_coeff"][1].T @ wave_data["mo_coeff"][1])[:,:noccB]]])
-=======
-        bra = jnp.block([[Atrial, 0 * Btrial], [0 * Atrial, Btrial]])
-
-        walker_ = jnp.vstack(
-            [
-                walker[: self.norb],
-                wave_data["mo_coeff"][1].T.dot(walker[self.norb :, :]),
-            ]
-        )  # put walker_dn in the basis of alpha reference
-        ovlpMat = bra.T.conj() @ walker_
->>>>>>> b92f1ea2
 
         gf = (walker_ @ jnp.linalg.inv(bra.T.conj() @ walker_) @ bra.T.conj()).T
         gfA, gfB = (
@@ -3123,17 +3111,8 @@
             gf[self.norb : self.norb + self.nelec[1], : self.norb],
         )
 
-<<<<<<< HEAD
         o1 = jnp.einsum("ia,ia", ci1A, gfA[:, noccA:]) \
             + jnp.einsum("ia,ia", ci1B, gfB[:, noccB:])
-=======
-        o0 = jnp.linalg.det(ovlpMat)
-
-        o0 = jnp.linalg.det(bra.T.conj() @ walker)
-        o1 = jnp.einsum("ia,ia", ci1A, gfA[:, noccA:]) + jnp.einsum(
-            "ia,ia", ci1B, gfB[:, noccB:]
-        )
->>>>>>> b92f1ea2
 
         # AA
         o2 = jnp.einsum("iajb, ia, jb", ci2AA, gfA[:, noccA:], gfA[:, noccA:])
