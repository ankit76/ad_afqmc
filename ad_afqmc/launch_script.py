--- conflicted
+++ resolved
@@ -1,7 +1,7 @@
 import argparse
 import os
+import pickle
 import sys
-import pickle
 import time
 from typing import Any, Dict, List, Optional, Tuple, Union
 
@@ -10,9 +10,10 @@
 from jax import numpy as jnp
 
 from ad_afqmc import config, driver, hamiltonian, propagation, sampling, wavefunctions
-#from ad_afqmc.config import mpi_print as print
+from ad_afqmc.logger import Logger
+
+# from ad_afqmc.config import mpi_print as print
 from ad_afqmc.options import Options
-from ad_afqmc.logger import Logger
 
 tmpdir = "."
 
@@ -26,7 +27,7 @@
     """
     parser = argparse.ArgumentParser(description="Run AD-AFQMC calculation")
     parser.add_argument("tmpdir", help="Directory for input/output files")
-    parser.add_argument("--verbose", default= 3, type=int, help="Verbose level")
+    parser.add_argument("--verbose", default=3, type=int, help="Verbose level")
     parser.add_argument(
         "--use_gpu", action="store_true", help="Enable GPU acceleration"
     )
@@ -88,7 +89,9 @@
     return h0, h1, chol, norb, nelec_sp
 
 
-def read_options(options: Optional[Options] = None, tmp_dir: Optional[str] = None) -> Options:
+def read_options(
+    options: Optional[Options] = None, tmp_dir: Optional[str] = None
+) -> Options:
     """
     Read calculation options from file or use provided options with defaults.
 
@@ -106,72 +109,12 @@
             with open(directory + "/options.bin", "rb") as f:
                 options = pickle.load(f)
         except:
-<<<<<<< HEAD
             raise FileNotFoundError
 
         options = Options.from_dict(options)
-=======
-            options = {}
-
-    # Set default values for options
-    options["dt"] = options.get("dt", 0.01)
-    options["n_walkers"] = options.get("n_walkers", 50)
-    options["n_prop_steps"] = options.get("n_prop_steps", 50)
-    options["n_ene_blocks"] = options.get("n_ene_blocks", 50)
-    options["n_sr_blocks"] = options.get("n_sr_blocks", 1)
-    options["n_blocks"] = options.get("n_blocks", 50)
-    options["n_ene_blocks_eql"] = options.get("n_ene_blocks_eql", 5)
-    options["n_sr_blocks_eql"] = options.get("n_sr_blocks_eql", 10)
-    options["seed"] = options.get("seed", np.random.randint(1, int(1e6)))
-    options["n_eql"] = options.get("n_eql", 1)
-
-    # AD mode options
-    options["ad_mode"] = options.get("ad_mode", None)
-    assert options["ad_mode"] in [None, "forward", "reverse", "2rdm"]
-
-    # Wavefunction and algorithm options
-    options["orbital_rotation"] = options.get("orbital_rotation", True)
-    options["do_sr"] = options.get("do_sr", True)
-    options["walker_type"] = options.get("walker_type", "restricted")
-
-    # Handle backwards compatibility for walker types
-    if options["walker_type"] == "rhf":
-        options["walker_type"] = "restricted"
-    elif options["walker_type"] == "uhf":
-        options["walker_type"] = "unrestricted"
-    assert options["walker_type"] in ["restricted", "unrestricted", "generalized"]
-
-    options["symmetry"] = options.get("symmetry", False)
-    options["save_walkers"] = options.get("save_walkers", False)
-    options["trial"] = options.get("trial", None)
-    assert options["trial"] in [
-        None,
-        "rhf",
-        "uhf",
-        "noci",
-        "cisd",
-        "ucisd",
-        "ghf_complex",
-        "gcisd_complex",
-    ]
-
-    if options["trial"] is None:
-        print(f"# No trial specified in options.")
-
-    options["ene0"] = options.get("ene0", 0.0)
-    options["free_projection"] = options.get("free_projection", False)
-
-    # performance and memory options
-    options["n_batch"] = options.get("n_batch", 1)
-    options["vhs_mixed_precision"] = options.get("vhs_mixed_precision", False)
-    options["trial_mixed_precision"] = options.get("trial_mixed_precision", False)
-    options["memory_mode"] = options.get("memory_mode", "low")
-
-    assert options is not None, "Options dictionary cannot be None."
+
     return options
->>>>>>> 0d8fc07c
-
-    return options
+
 
 def read_observable(
     nmo: int, options: Dict, tmp_dir: Optional[str] = None
@@ -392,15 +335,9 @@
         except:
             raise ValueError("Trial specified as ucisd, but amplitudes.npz not found.")
 
-<<<<<<< HEAD
     elif options.trial == "ghf_complex":
         trial = wavefunctions.ghf_complex(norb, nelec_sp, n_batch=options.n_batch)
-        wave_data["mo_coeff"] = mo_coeff[0][:, : nelec_sp[0]+nelec_sp[1]]
-=======
-    elif options["trial"] == "ghf_complex":
-        trial = wavefunctions.ghf_complex(norb, nelec_sp, n_batch=options["n_batch"])
         wave_data["mo_coeff"] = mo_coeff[0][:, : nelec_sp[0] + nelec_sp[1]]
->>>>>>> 0d8fc07c
 
     elif options.trial == "gcisd_complex":
         try:
@@ -421,13 +358,7 @@
                 "mo_coeff": mo_coeff,
             }
             wave_data.update(trial_wave_data)
-<<<<<<< HEAD
             trial = wavefunctions.gcisd_complex(norb, nelec_sp, n_batch=options.n_batch)
-=======
-            trial = wavefunctions.gcisd_complex(
-                norb, nelec_sp, n_batch=options["n_batch"]
-            )
->>>>>>> 0d8fc07c
         except:
             raise ValueError(
                 "Trial specified as gcisd_complex, but amplitudes.npz not found."
@@ -441,7 +372,9 @@
             wave_data.update(trial_wave_data)
             log.log_0(f"# Read trial of type {type(trial).__name__} from trial.pkl.")
         except:
-            log.log_0("# trial.pkl not found, make sure to construct the trial separately.")
+            log.log_0(
+                "# trial.pkl not found, make sure to construct the trial separately."
+            )
             trial = None
 
     return trial, wave_data
@@ -578,11 +511,11 @@
     sampler = set_sampler(options)
 
     ## MPI to get rank value
-    #mpi_comm = config.setup_comm_no_print()
-    #rank = mpi_comm.COMM_WORLD.Get_rank()
+    # mpi_comm = config.setup_comm_no_print()
+    # rank = mpi_comm.COMM_WORLD.Get_rank()
 
     ## Logger
-    #log = Logger(sys.stdout, options.verbose, rank)
+    # log = Logger(sys.stdout, options.verbose, rank)
 
     log.log_0(f"# norb: {norb}")
     log.log_0(f"# nelec: {nelec_sp}")
@@ -679,12 +612,12 @@
     args = parse_arguments()
     configure_environment(args)
 
-    # MPI rank needed for the logger
+    # MPI rank needed for the logger
     mpi_comm = config.setup_comm_no_print()
     rank = mpi_comm.COMM_WORLD.Get_rank()
 
     # Logger
-    log = Logger(sys.stdout, args.verbose, rank)    
+    log = Logger(sys.stdout, args.verbose, rank)
 
     mpi_comm = config.setup_comm(log)
     config.setup_jax(log)
