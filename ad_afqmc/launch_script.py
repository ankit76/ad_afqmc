import argparse
import os
import pickle
import time
from typing import Any, Dict, List, Optional, Tuple, Union

import h5py
import jax
import numpy as np
from jax import numpy as jnp

from ad_afqmc import (
    Wigner_small_d,
    config,
    driver,
    hamiltonian,
    propagation,
    sampling,
    wavefunctions,
)
from ad_afqmc.config import mpi_print as print

tmpdir = "."


def parse_arguments() -> argparse.Namespace:
    """
    Parse command line arguments.

    Returns:
        args: Namespace containing the parsed arguments (tmpdir, use_gpu, use_mpi)
    """
    parser = argparse.ArgumentParser(description="Run AD-AFQMC calculation")
    parser.add_argument("tmpdir", help="Directory for input/output files")
    parser.add_argument(
        "--use_gpu", action="store_true", help="Enable GPU acceleration"
    )
    parser.add_argument("--use_mpi", action="store_true", help="Enable MPI parallelism")
    return parser.parse_args()


def configure_environment(args: argparse.Namespace) -> None:
    """
    Configure the computation environment based on command line arguments.

    Args:
        args: Parsed command line arguments
    """
    global tmpdir

    if args.use_gpu:
        config.afqmc_config["use_gpu"] = True
    if args.use_mpi:
        assert config.afqmc_config["use_gpu"] is False, "Inter GPU MPI not supported."
        config.afqmc_config["use_mpi"] = True
    tmpdir = args.tmpdir


def read_fcidump(tmp_dir: Optional[str] = None) -> Tuple:
    """
    Read the FCIDUMP_chol file containing Hamiltonian elements.

    Args:
        tmp_dir: Directory containing the FCIDUMP_chol file

    Returns:
        Tuple containing:
            h0: Core energy
            h1: One-body Hamiltonian matrix
            chol: Cholesky vectors
            norb: Number of molecular orbitals
            nelec_sp: Tuple of electrons per spin (alpha, beta)
    """
    directory = tmp_dir if tmp_dir is not None else tmpdir

    assert os.path.isfile(
        directory + "/FCIDUMP_chol"
    ), f"File '{directory}/FCIDUMP_chol' does not exist."
    with h5py.File(directory + "/FCIDUMP_chol", "r") as fh5:
        [nelec, norb, ms, nchol] = fh5["header"]
        h0 = jnp.array(fh5.get("energy_core"))
        h1 = jnp.array(fh5.get("hcore")).reshape(norb, norb)
        chol = jnp.array(fh5.get("chol")).reshape(-1, norb, norb)

    assert type(ms) is np.int64
    assert type(nelec) is np.int64
    assert type(norb) is np.int64
    ms, nelec, norb = int(ms), int(nelec), int(norb)

    # Calculate electrons per spin channel
    nelec_sp = ((nelec + abs(ms)) // 2, (nelec - abs(ms)) // 2)

    return h0, h1, chol, norb, nelec_sp


def read_options(options: Optional[Dict] = None, tmp_dir: Optional[str] = None) -> Dict:
    """
    Read calculation options from file or use provided options with defaults.

    Args:
        options: Dictionary of options (if None, tries to load from file)
        tmp_dir: Directory containing the options.bin file

    Returns:
        Dictionary of calculation options with defaults applied
    """
    directory = tmp_dir if tmp_dir is not None else tmpdir
    # Try to load options from file if not provided
    if options is None:
        try:
            with open(directory + "/options.bin", "rb") as f:
                options = pickle.load(f)
        except:
            options = {}

    # Set default values for options
    options["dt"] = options.get("dt", 0.01)
    options["n_walkers"] = options.get("n_walkers", 50)
    options["n_prop_steps"] = options.get("n_prop_steps", 50)
    options["n_ene_blocks"] = options.get("n_ene_blocks", 50)
    options["n_sr_blocks"] = options.get("n_sr_blocks", 1)
    options["n_blocks"] = options.get("n_blocks", 50)
    options["n_ene_blocks_eql"] = options.get("n_ene_blocks_eql", 5)
    options["n_sr_blocks_eql"] = options.get("n_sr_blocks_eql", 10)
    options["seed"] = options.get("seed", np.random.randint(1, int(1e6)))
    options["n_eql"] = options.get("n_eql", 1)

    # AD mode options
    options["ad_mode"] = options.get("ad_mode", None)
    assert options["ad_mode"] in [None, "forward", "reverse", "2rdm", "nuc_grad"]

    # Wavefunction and algorithm options
    options["orbital_rotation"] = options.get("orbital_rotation", True)
    options["do_sr"] = options.get("do_sr", True)
    options["walker_type"] = options.get("walker_type", "restricted")
    options["symmetry_projector"] = options.get("symmetry_projector", None)
    options["trial_ket"] = options.get("trial_ket", None)

    # Handle backwards compatibility for walker types
    if options["walker_type"] == "rhf":
        options["walker_type"] = "restricted"
    elif options["walker_type"] == "uhf":
        options["walker_type"] = "unrestricted"
    assert options["walker_type"] in ["restricted", "unrestricted", "generalized"]

    options["symmetry"] = options.get("symmetry", False)
    options["save_walkers"] = options.get("save_walkers", False)
    options["trial"] = options.get("trial", None)
    assert options["trial"] in [
        None,
        "rhf",
        "uhf",
        "ghf",
        "noci",
        "cisd",
        "ucisd",
        "ghf_complex",
        "gcisd_complex",
        "UCISD",
    ]

    if options["trial"] is None:
        print(f"# No trial specified in options.")

    options["ene0"] = options.get("ene0", 0.0)
    options["free_projection"] = options.get("free_projection", False)

    # performance and memory options
    options["n_chunks"] = options.get("n_chunks", options.get("n_batch", 1))
    options["vhs_mixed_precision"] = options.get("vhs_mixed_precision", False)
    options["trial_mixed_precision"] = options.get("trial_mixed_precision", False)
    options["memory_mode"] = options.get("memory_mode", "low")

    # LNO options
    options["prjlo"] = options.get("prjlo", None)
    options["orbE"] = options.get("orbE", 0)
    options["maxError"] = options.get("maxError", 1e-3)

    assert options is not None, "Options dictionary cannot be None."
    return options


def read_observable(
    nmo: int, options: Dict, tmp_dir: Optional[str] = None
) -> Optional[List]:
    """
    Read observable operator from file.

    Args:
        nmo: Number of molecular orbitals
        options: Dictionary of calculation options
        tmp_dir: Directory containing the observable.h5 file

    Returns:
        List containing observable operator and constant, or None if file not found
    """
    directory = tmp_dir if tmp_dir is not None else tmpdir

    try:
        with h5py.File(directory + "/observable.h5", "r") as fh5:
            [observable_constant] = fh5["constant"]
            observable_op = np.array(fh5.get("op")).reshape(nmo, nmo)
            if options["walker_type"] == "unrestricted":
                observable_op = jnp.array([observable_op, observable_op])
            observable = [observable_op, observable_constant]
    except:
        observable = None

    return observable


def set_ham(
    norb: int,
    h0: jnp.ndarray,
    h1: jnp.ndarray,
    chol: jnp.ndarray,
    ene0: float = 0.0,
) -> Tuple[Any, Dict]:
    """
    Set up the Hamiltonian for AFQMC calculation.

    Args:
        norb: Number of molecular orbitals
        h0: Core energy
        h1: One-body Hamiltonian matrix
        chol: Cholesky vectors
        ene0: Energy offset

    Returns:
        Tuple containing:
            ham: Hamiltonian object
            ham_data: Dictionary of Hamiltonian data
    """
    ham = hamiltonian.hamiltonian(norb)
    nchol = chol.shape[0]
    ham_data = {
        "h0": h0,
        "h1": jnp.array([h1, h1]),  # Replicate for up/down spins
        "chol": chol.reshape(nchol, -1),
        "ene0": ene0,
    }
    return ham, ham_data


def apply_symmetry_mask(ham_data: Dict, options: Dict) -> Dict:
    """
    Apply symmetry mask to Hamiltonian data based on options.

    Args:
        ham_data: Dictionary of Hamiltonian data
        options: Dictionary of calculation options

    Returns:
        Updated ham_data with mask applied
    """
    if options["symmetry"]:
        ham_data["mask"] = jnp.where(jnp.abs(ham_data["h1"]) > 1.0e-10, 1.0, 0.0)
    else:
        ham_data["mask"] = jnp.ones(ham_data["h1"].shape)

    return ham_data


def set_trial(
    options: Dict,
    options_trial: str,
    mo_coeff: jnp.ndarray,
    norb: int,
    nelec_sp: Tuple[int, int],
    tmp_dir: Optional[str] = None,
) -> Tuple[Any, Dict]:
    """
    Set up the trial wavefunction.

    Args:
        options: Dictionary of calculation options
        mo_coeff: Molecular orbital coefficients
        norb: Number of orbitals
        nelec_sp: Tuple of electrons per spin (alpha, beta)
        tmp_dir: Directory containing wavefunction files

    Returns:
        Tuple containing:
            trial: Trial wavefunction object
            wave_data: Dictionary of wavefunction data
    """
    directory = tmp_dir if tmp_dir is not None else tmpdir
    wave_data = {}

    # Try to read RDM1 from file
    try:
        rdm1 = jnp.array(np.load(directory + "/rdm1.npz")["rdm1"])
        assert rdm1.shape == (2, norb, norb)
        wave_data["rdm1"] = rdm1
        print(f"# Read RDM1 from disk")
    except:
        # Construct RDM1 from mo_coeff if file not found
        if options_trial in ["ghf", "ghf_complex", "gcisd_complex"]:
            wave_data["rdm1"] = jnp.array(
                [
                    mo_coeff[0][:, : nelec_sp[0] + nelec_sp[1]]
                    @ mo_coeff[0][:, : nelec_sp[0] + nelec_sp[1]].T.conj(),
                    mo_coeff[0][:, : nelec_sp[0] + nelec_sp[1]]
                    @ mo_coeff[0][:, : nelec_sp[0] + nelec_sp[1]].T.conj(),
                ]
            )

        else:
            wave_data["rdm1"] = jnp.array(
                [
                    mo_coeff[0][:, : nelec_sp[0]] @ mo_coeff[0][:, : nelec_sp[0]].T,
                    mo_coeff[1][:, : nelec_sp[1]] @ mo_coeff[1][:, : nelec_sp[1]].T,
                ]
            )

<<<<<<< HEAD
    if options.get("symmetry_projector", None) == "s2":
        from numpy.polynomial.legendre import leggauss

        # Gauss-Legendre
        #
        # \int_0^\pi sin(\beta) f(\beta) \dd\beta
        # x = \cos(beta), \dd x = -\sin(beta)
        # = \int_{-1}^{1} f(\arccos(x)) \dd x
        #\approx \sum_{i=1}^n w_i f(\arccos(x_i))
        #
        S = options["target_spin"] / 2.0
        Sz = (nelec_sp[0] - nelec_sp[1]) / 2.0
        ngrid = options.get("ngrid")  # number of points for the quadrature

        # Gauss–Legendre
        x, w = leggauss(ngrid)
        beta_vals = jnp.arccos(x)  # map [-1, 1] to [0, pi]

        # Wigner small-d matrix elements for each point
        wigner_d = jax.vmap(
            Wigner_small_d.wigner_small_d, (None, None, None, 0)
        )(S, Sz, Sz, beta_vals)

        # Combine
        prefactor = 0.5 * (2*S + 1)
        wigner = prefactor * w * wigner_d
        wave_data["wigner"] = (S, Sz, wigner, beta_vals)
=======
    if options.get("symmetry_projector", None) is not None:
        if "s2_ghf" in options["symmetry_projector"]:
            S = options["target_spin"] / 2.0
            Sz = (nelec_sp[0] - nelec_sp[1]) / 2.0
            nalpha = options.get("nalpha", 8)
            nbeta = options.get("nbeta", 8)
            alphas = np.linspace(0, 2 * np.pi, nalpha, endpoint=False)
            # betas = np.linspace(0, np.pi, nbeta, endpoint=False)

            # This seems to work better.
            edges = jnp.linspace(0.0, jnp.pi, nbeta + 1)
            betas = 0.5 * (edges[:-1] + edges[1:])

            w_alphas = jnp.exp(1.0j * Sz * alphas) / nalpha
            w_betas = (
                jax.vmap(Wigner_small_d.wigner_small_d, (None, None, None, 0))(
                    S, Sz, Sz, betas
                )
                * jnp.sin(betas)
                * (2 * S + 1)
                / 2.0
                * jnp.pi
                / nbeta
            )
            A, B = jnp.meshgrid(alphas, betas, indexing="ij")
            w_A, w_B = jnp.meshgrid(w_alphas, w_betas, indexing="ij")
            A = A.reshape(-1)
            B = B.reshape(-1)
            w_A = w_A.reshape(-1)
            w_B = w_B.reshape(-1)
            angles = jnp.stack([A, B], axis=-1)
            ws = w_A * w_B
            wave_data["angles"] = (S, Sz, ws, angles)

        elif "s2" in options["symmetry_projector"]:
            S = options["target_spin"] / 2.0
            Sz = (nelec_sp[0] - nelec_sp[1]) / 2.0
            ngrid = options.get("s2_projector_ngrid", 8)
            betas = np.linspace(0, np.pi, ngrid, endpoint=False)
            w_betas = (
                jax.vmap(Wigner_small_d.wigner_small_d, (None, None, None, 0))(
                    S, Sz, Sz, betas
                )
                * jnp.sin(betas)
                * (2 * S + 1)
                / 2.0
                * jnp.pi
                / ngrid
            )
            wave_data["betas"] = (S, Sz, w_betas, betas)
>>>>>>> 1ead0766

    # Set up trial wavefunction based on specified type
    if options_trial == "rhf":
        trial = wavefunctions.rhf(
            norb,
            nelec_sp,
            n_chunks=options["n_chunks"],
            projector=options["symmetry_projector"],
        )
        wave_data["mo_coeff"] = mo_coeff[0][:, : nelec_sp[0]]

    elif options_trial == "uhf":
        trial = wavefunctions.uhf(
            norb,
            nelec_sp,
            n_chunks=options["n_chunks"],
            projector=options["symmetry_projector"],
        )
        wave_data["mo_coeff"] = [
            mo_coeff[0][:, : nelec_sp[0]],
            mo_coeff[1][:, : nelec_sp[1]],
        ]

    elif options_trial == "noci":
        with open(directory + "/dets.pkl", "rb") as f:
            ci_coeffs_dets = pickle.load(f)
        ci_coeffs_dets = [
            jnp.array(ci_coeffs_dets[0]),
            [jnp.array(ci_coeffs_dets[1][0]), jnp.array(ci_coeffs_dets[1][1])],
        ]
        wave_data["ci_coeffs_dets"] = ci_coeffs_dets
        trial = wavefunctions.noci(
            norb,
            nelec_sp,
            ci_coeffs_dets[0].size,
            n_chunks=options["n_chunks"],
            projector=options["symmetry_projector"],
        )

    elif options_trial == "cisd":
        try:
            amplitudes = np.load(directory + "/amplitudes.npz")
            ci1 = jnp.array(amplitudes["ci1"])
            ci2 = jnp.array(amplitudes["ci2"])
            trial_wave_data = {"ci1": ci1, "ci2": ci2}
            wave_data.update(trial_wave_data)

            if options["trial_mixed_precision"]:
                mixed_real_dtype = jnp.float32
                mixed_complex_dtype = jnp.complex64
            else:
                mixed_real_dtype = jnp.float64
                mixed_complex_dtype = jnp.complex128

            trial = wavefunctions.cisd(
                norb,
                nelec_sp,
                n_chunks=options["n_chunks"],
                projector=options["symmetry_projector"],
                mixed_real_dtype=mixed_real_dtype,
                mixed_complex_dtype=mixed_complex_dtype,
                memory_mode=options["memory_mode"],
            )
        except:
            raise ValueError("Trial specified as cisd, but amplitudes.npz not found.")

    elif options_trial == "ccsd":
        assert options["walker_type"] == "restricted"
        try:
            amplitudes = jnp.load(directory + "/amplitudes.npz")

            t1 = jnp.array(amplitudes["t1"])
            t2 = jnp.array(amplitudes["t2"])

            nocc, nvirt = t1.shape

            trial_wave_data = {
                "t1": t1,
            }

            wave_data.update(trial_wave_data)
            wave_data["mo_coeff"] = mo_coeff[0]

            if options["trial_mixed_precision"]:
                mixed_real_dtype = jnp.float32
                mixed_complex_dtype = jnp.complex64
            else:
                mixed_real_dtype = jnp.float64
                mixed_complex_dtype = jnp.complex128

            trial = wavefunctions.ccsd(
                norb,
                nelec_sp,
                nocc,
                nvirt,
                n_chunks=options["n_chunks"],
                mixed_real_dtype=mixed_real_dtype,
                mixed_complex_dtype=mixed_complex_dtype,
                memory_mode=options["memory_mode"],
            )
            wave_data = trial.hs_op(wave_data, t2)
        except:
            raise ValueError("Trial specified as ccsd, but amplitudes.npz not found.")

    elif options_trial == "uccsd":
        assert options["walker_type"] == "unrestricted"
        try:
            amplitudes = jnp.load(directory + "/amplitudes.npz")

            t1a = jnp.array(amplitudes["t1a"])
            t1b = jnp.array(amplitudes["t1b"])
            t2aa = jnp.array(amplitudes["t2aa"])
            t2ab = jnp.array(amplitudes["t2ab"])
            t2bb = jnp.array(amplitudes["t2bb"])

            trial_wave_data = {
                "t1a": t1a,
                "t1b": t1b,
            }

            nOa, nVa = amplitudes["t1a"].shape
            nOb, nVb = amplitudes["t1b"].shape
            nocc = (nOa, nOb)
            nvir = (nVa, nVb)

            assert nocc == nelec_sp
            assert nvir == (norb-nOa, norb-nOb)

            wave_data.update(trial_wave_data)
            wave_data["mo_coeff"] = [mo_coeff[0], mo_coeff[1]]

            if options["trial_mixed_precision"]:
                mixed_real_dtype = jnp.float32
                mixed_complex_dtype = jnp.complex64
            else:
                mixed_real_dtype = jnp.float64
                mixed_complex_dtype = jnp.complex128

            trial = wavefunctions.uccsd(
                norb,
                nelec_sp,
                nocc,
                nvir,
                n_chunks=options["n_chunks"],
                mixed_real_dtype=mixed_real_dtype,
                mixed_complex_dtype=mixed_complex_dtype,
                memory_mode=options["memory_mode"],
            )

            wave_data = trial.hs_op(wave_data,
                t2aa,
                t2ab,
                t2bb,
            )
        except:
            raise ValueError("Trial specified as uccsd, but amplitudes.npz not found.")

    elif options_trial == "ucisd" or options_trial == "UCISD":
        try:
            amplitudes = np.load(directory + "/amplitudes.npz")
            ci1a = jnp.array(amplitudes["ci1a"])
            ci1b = jnp.array(amplitudes["ci1b"])
            ci2aa = jnp.array(amplitudes["ci2aa"])
            ci2ab = jnp.array(amplitudes["ci2ab"])
            ci2bb = jnp.array(amplitudes["ci2bb"])
            trial_wave_data = {
                "ci1A": ci1a,
                "ci1B": ci1b,
                "ci2AA": ci2aa,
                "ci2AB": ci2ab,
                "ci2BB": ci2bb,
                "mo_coeff": mo_coeff,
            }
            wave_data.update(trial_wave_data)

            if options["trial_mixed_precision"]:
                mixed_real_dtype = jnp.float32
                mixed_complex_dtype = jnp.complex64
            else:
                mixed_real_dtype = jnp.float64
                mixed_complex_dtype = jnp.complex128

            trial = (
                wavefunctions.ucisd(
                    norb,
                    nelec_sp,
                    n_chunks=options["n_chunks"],
                    projector=options["symmetry_projector"],
                    mixed_real_dtype=mixed_real_dtype,
                    mixed_complex_dtype=mixed_complex_dtype,
                    memory_mode=options["memory_mode"],
                )
                if options_trial == "ucisd"
                else wavefunctions.UCISD(
                    norb,
                    nelec_sp,
                    n_chunks=options["n_chunks"],
                    projector=options["symmetry_projector"],
                )
            )
        except:
            raise ValueError("Trial specified as ucisd, but amplitudes.npz not found.")

    elif options_trial == "ghf":
        trial = wavefunctions.ghf(
            norb,
            nelec_sp,
            n_chunks=options["n_chunks"],
            projector=options["symmetry_projector"],
        )
        wave_data["mo_coeff"] = mo_coeff[0][:, : nelec_sp[0] + nelec_sp[1]]

    elif options_trial == "ghf_complex":
        trial = wavefunctions.ghf_complex(
            norb,
            nelec_sp,
            n_chunks=options["n_chunks"],
            projector=options["symmetry_projector"],
        )
        wave_data["mo_coeff"] = mo_coeff[0][:, : nelec_sp[0] + nelec_sp[1]]

    elif options_trial == "gcisd_complex":
        try:
            amplitudes = np.load(directory + "/amplitudes.npz")

            t1 = jnp.array(amplitudes["t1"])
            t2 = jnp.array(amplitudes["t2"])

            ci1 = t1
            ci2 = (
                np.einsum("ijab->iajb", t2)
                + np.einsum("ia,jb->iajb", t1, t1)
                - np.einsum("ib,ja->iajb", t1, t1)
            )
            trial_wave_data = {
                "ci1": ci1,
                "ci2": ci2,
                "mo_coeff": mo_coeff,
            }
            wave_data.update(trial_wave_data)
            trial = wavefunctions.gcisd_complex(
                norb, nelec_sp, n_chunks=options["n_chunks"]
            )
        except:
            raise ValueError(
                "Trial specified as gcisd_complex, but amplitudes.npz not found."
            )

    else:
        # Try to load trial from pickle file
        try:
            with open(directory + "/trial.pkl", "rb") as f:
                [trial, trial_wave_data] = pickle.load(f)
            wave_data.update(trial_wave_data)
            print(f"# Read trial of type {type(trial).__name__} from trial.pkl.")
        except:
            print("# trial.pkl not found, make sure to construct the trial separately.")
            trial = None

    if options["prjlo"] is not None:  # For LNO
        wave_data["prjlo"] = options["prjlo"]
        trial = wavefunctions.rhf_lno(norb, nelec_sp, n_chunks=options["n_chunks"])
        wave_data["mo_coeff"] = mo_coeff[0][:, : nelec_sp[0]]

    return trial, wave_data


def set_prop(options: Dict) -> Any:
    """
    Set up the propagator for AFQMC calculation.

    Args:
        options: Dictionary of calculation options

    Returns:
        Propagator object configured according to options
    """
    vhs_real_dtype = jnp.float32 if options["vhs_mixed_precision"] else jnp.float64
    vhs_complex_dtype = (
        jnp.complex64 if options["vhs_mixed_precision"] else jnp.complex128
    )
    n_exp_terms = 10 if options["free_projection"] else options.get("n_exp_terms", 6)
    return propagation.propagator_afqmc(
        options["dt"],
        options["n_walkers"],
        n_exp_terms=n_exp_terms,
        n_chunks=options["n_chunks"],
        vhs_real_dtype=vhs_real_dtype,
        vhs_complex_dtype=vhs_complex_dtype,
        walker_type=options["walker_type"],
    )


def set_sampler(options: Dict) -> Any:
    """
    Set up the sampler for AFQMC calculation.

    Args:
        options: Dictionary of calculation options

    Returns:
        Sampler object configured according to options
    """
    if options["prjlo"] is not None:
        # Use LNO sampler if prjlo is specified
        return sampling.sampler_lno(
            options["n_prop_steps"],
            options["n_ene_blocks"],
            options["n_sr_blocks"],
            options["n_blocks"],
        )
    else:
        return sampling.sampler(
            options["n_prop_steps"],
            options["n_ene_blocks"],
            options["n_sr_blocks"],
            options["n_blocks"],
        )


def load_mo_coefficients(tmp_dir: Optional[str] = None) -> jnp.ndarray:
    """
    Load molecular orbital coefficients from file.

    Args:
        tmp_dir: Directory containing mo_coeff.npz file

    Returns:
        Array of molecular orbital coefficients
    """
    directory = tmp_dir if tmp_dir is not None else tmpdir
    try:
        return jnp.array(np.load(directory + "/mo_coeff.npz")["mo_coeff"])
    except FileNotFoundError:
        raise FileNotFoundError(f"Could not find mo_coeff.npz in {directory}")
    except Exception as e:
        raise RuntimeError(f"Error loading molecular orbital coefficients: {str(e)}")


def setup_afqmc(
    options: Optional[Dict] = None,
    tmp_dir: Optional[str] = None,
) -> Tuple:
    """
    Prepare all components for an AFQMC calculation.

    Args:
        options: Dictionary of calculation options (optional)
        tmp_dir: Directory for input/output files (optional)

    Returns:
        Tuple containing all necessary components for AFQMC calculation:
            ham_data: Dictionary of Hamiltonian data
            ham: Hamiltonian object
            prop: Propagator object
            trial: Trial wavefunction object
            wave_data: Dictionary of wavefunction data
            sampler: Sampler object
            observable: Observable operator
            options: Dictionary of calculation options
    """
    directory = tmp_dir if tmp_dir is not None else tmpdir

    h0, h1, chol, norb, nelec_sp = read_fcidump(directory)
    options = read_options(options, directory)
    observable = read_observable(norb, options, directory)
    ham, ham_data = set_ham(norb, h0, h1, chol, options["ene0"])
    ham_data = apply_symmetry_mask(ham_data, options)
    mo_coeff = load_mo_coefficients(directory)
    trial, wave_data = set_trial(
        options, options["trial"], mo_coeff, norb, nelec_sp, directory
    )
    prop = set_prop(options)
    sampler = set_sampler(options)

    print(f"# norb: {norb}")
    print(f"# nelec: {nelec_sp}")
    print("#")
    for op in options:
        if options[op] is not None:
            print(f"# {op}: {options[op]}")
    print("#")

    return (
        ham_data,
        ham,
        prop,
        trial,
        wave_data,
        sampler,
        observable,
        options,
    )


def setup_afqmc_fp(
    options: Optional[Dict] = None, tmp_dir: Optional[str] = None
) -> Tuple:
    """Prepare all components for a free projection AFQMC calculation.

    Args:
        options: Dictionary of calculation options (optional)
        tmp_dir: Directory for input/output files (optional)

    Returns:
        Tuple containing all necessary components for AFQMC free projection calculation:
            ham_data: Dictionary of Hamiltonian data
            ham: Hamiltonian object
            prop: Propagator object
            trial: Trial wavefunction object
            wave_data: Dictionary of wavefunction data
            trial_ket: Trial wavefunction object for ket
            wave_data_ket: Dictionary of wavefunction data for ket
            sampler: Sampler object
            observable: Observable operator
            options: Dictionary of calculation options
    """
    directory = tmp_dir if tmp_dir is not None else tmpdir

    h0, h1, chol, norb, nelec_sp = read_fcidump(directory)
    options = read_options(options, directory)
    observable = read_observable(norb, options, directory)
    ham, ham_data = set_ham(norb, h0, h1, chol, options["ene0"])
    ham_data = apply_symmetry_mask(ham_data, options)
    mo_coeff = load_mo_coefficients(directory)
    trial, wave_data = set_trial(
        options, options["trial"], mo_coeff, norb, nelec_sp, directory
    )
    trial_ket, wave_data_ket = set_trial(
        options,
        options.get("trial_ket", options["trial"]),
        mo_coeff,
        norb,
        nelec_sp,
        directory,
    )
    prop = set_prop(options)
    sampler = set_sampler(options)

    print(f"# norb: {norb}")
    print(f"# nelec: {nelec_sp}")
    print("#")
    for op in options:
        if options[op] is not None:
            print(f"# {op}: {options[op]}")
    print("#")

    return (
        ham_data,
        ham,
        prop,
        trial,
        wave_data,
        trial_ket,
        wave_data_ket,
        sampler,
        observable,
        options,
    )


def run_afqmc_calculation(
    mpi_comm: Optional[Any] = None,
    tmp_dir: Optional[str] = None,
    custom_options: Optional[Dict] = None,
) -> Tuple[float, float]:
    """
    Run the full AFQMC calculation.

    Args:
        mpi_comm: MPI communicator (optional)
        tmp_dir: Directory for input/output files (optional)
        custom_options: Custom calculation options (optional)

    Returns:
        Tuple containing:
            e_afqmc: AFQMC energy
            err_afqmc: Error in AFQMC energy
    """
    if mpi_comm is None:
        mpi_comm = config.setup_comm()

    directory = tmp_dir if tmp_dir is not None else tmpdir

    # Prepare all components
    ham_data, ham, prop, trial, wave_data, sampler, observable, options = setup_afqmc(
        options=custom_options, tmp_dir=directory
    )

    assert trial is not None, "Trial wavefunction is None. Cannot run AFQMC."

    # Initialize timing and synchronize MPI processes
    init_time = time.time()
    comm = mpi_comm.COMM_WORLD
    rank = comm.Get_rank()
    comm.Barrier()

    # Run appropriate AFQMC algorithm
    e_afqmc, err_afqmc = 0.0, 0.0
    if options["free_projection"]:
        # driver.fp_afqmc(
        #     ham_data,
        #     ham,
        #     prop,
        #     trial,
        #     wave_data,
        #     sampler,
        #     observable,
        #     options,
        #     mpi_comm,
        # )
        raise NotImplementedError(
            "Free projection AFQMC is not supported from launch_script."
        )
    else:
        e_afqmc, err_afqmc = driver.afqmc(
            ham_data,
            ham,
            prop,
            trial,
            wave_data,
            sampler,
            observable,
            options,
            mpi_comm,
            tmpdir=directory,
        )

    # Finalize timing and synchronize MPI processes
    comm.Barrier()
    end_time = time.time()

    # Print timing and save results
    print(f"AFQMC total walltime: {end_time - init_time}")
    if rank == 0:
        np.savetxt(directory + "/ene_err.txt", np.array([e_afqmc, err_afqmc]))

    comm.Barrier()
    return e_afqmc, err_afqmc


def main() -> None:
    """
    Main entry point for the lauch script.
    """
    args = parse_arguments()
    configure_environment(args)
    config.setup_jax()
    mpi_comm = config.setup_comm()
    run_afqmc_calculation(mpi_comm=mpi_comm, tmp_dir=args.tmpdir)


if __name__ == "__main__":
    main()<|MERGE_RESOLUTION|>--- conflicted
+++ resolved
@@ -313,35 +313,6 @@
                 ]
             )
 
-<<<<<<< HEAD
-    if options.get("symmetry_projector", None) == "s2":
-        from numpy.polynomial.legendre import leggauss
-
-        # Gauss-Legendre
-        #
-        # \int_0^\pi sin(\beta) f(\beta) \dd\beta
-        # x = \cos(beta), \dd x = -\sin(beta)
-        # = \int_{-1}^{1} f(\arccos(x)) \dd x
-        #\approx \sum_{i=1}^n w_i f(\arccos(x_i))
-        #
-        S = options["target_spin"] / 2.0
-        Sz = (nelec_sp[0] - nelec_sp[1]) / 2.0
-        ngrid = options.get("ngrid")  # number of points for the quadrature
-
-        # Gauss–Legendre
-        x, w = leggauss(ngrid)
-        beta_vals = jnp.arccos(x)  # map [-1, 1] to [0, pi]
-
-        # Wigner small-d matrix elements for each point
-        wigner_d = jax.vmap(
-            Wigner_small_d.wigner_small_d, (None, None, None, 0)
-        )(S, Sz, Sz, beta_vals)
-
-        # Combine
-        prefactor = 0.5 * (2*S + 1)
-        wigner = prefactor * w * wigner_d
-        wave_data["wigner"] = (S, Sz, wigner, beta_vals)
-=======
     if options.get("symmetry_projector", None) is not None:
         if "s2_ghf" in options["symmetry_projector"]:
             S = options["target_spin"] / 2.0
@@ -377,10 +348,24 @@
             wave_data["angles"] = (S, Sz, ws, angles)
 
         elif "s2" in options["symmetry_projector"]:
+            from numpy.polynomial.legendre import leggauss
+
+            # Gauss-Legendre
+            #
+            # \int_0^\pi sin(\beta) f(\beta) \dd\beta
+            # x = \cos(beta), \dd x = -\sin(beta)
+            # = \int_{-1}^{1} f(\arccos(x)) \dd x
+            #\approx \sum_{i=1}^n w_i f(\arccos(x_i))
+            #
             S = options["target_spin"] / 2.0
             Sz = (nelec_sp[0] - nelec_sp[1]) / 2.0
-            ngrid = options.get("s2_projector_ngrid", 8)
-            betas = np.linspace(0, np.pi, ngrid, endpoint=False)
+            ngrid = options.get("s2_projector_ngrid", 4)
+
+            # Gauss–Legendre
+            x, w = leggauss(ngrid)
+            betas = jnp.arccos(x)  # map [-1, 1] to [0, pi]
+
+            # Wigner small-d matrix elements for each point
             w_betas = (
                 jax.vmap(Wigner_small_d.wigner_small_d, (None, None, None, 0))(
                     S, Sz, Sz, betas
@@ -392,7 +377,6 @@
                 / ngrid
             )
             wave_data["betas"] = (S, Sz, w_betas, betas)
->>>>>>> 1ead0766
 
     # Set up trial wavefunction based on specified type
     if options_trial == "rhf":
