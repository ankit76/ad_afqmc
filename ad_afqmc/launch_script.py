--- conflicted
+++ resolved
@@ -69,14 +69,10 @@
         h1 = jnp.array(fh5.get("hcore")).reshape(norb, norb)
         chol = jnp.array(fh5.get("chol")).reshape(-1, norb, norb)
 
-<<<<<<< HEAD
-from ad_afqmc import prep
-=======
     assert type(ms) is np.int64
     assert type(nelec) is np.int64
     assert type(norb) is np.int64
     ms, nelec, norb = int(ms), int(nelec), int(norb)
->>>>>>> 4cd0cd59
 
     # Calculate electrons per spin channel
     nelec_sp = ((nelec + abs(ms)) // 2, (nelec - abs(ms)) // 2)
@@ -130,12 +126,12 @@
         options["walker_type"] = "restricted"
     elif options["walker_type"] == "uhf":
         options["walker_type"] = "unrestricted"
-    assert options["walker_type"] in ["restricted", "unrestricted"]
+    assert options["walker_type"] in ["restricted", "unrestricted", "generalized"]
 
     options["symmetry"] = options.get("symmetry", False)
     options["save_walkers"] = options.get("save_walkers", False)
     options["trial"] = options.get("trial", None)
-    assert options["trial"] in [None, "rhf", "uhf", "noci", "cisd", "ucisd"]
+    assert options["trial"] in [None, "rhf", "uhf", "noci", "cisd", "ucisd", "ghf_complex", "gcisd_complex"]
 
     if options["trial"] is None:
         print(f"# No trial specified in options.")
@@ -267,12 +263,20 @@
         print(f"# Read RDM1 from disk")
     except:
         # Construct RDM1 from mo_coeff if file not found
-        wave_data["rdm1"] = jnp.array(
+        if options["trial"] in ["ghf_complex", "gcisd_complex"]:
+            wave_data["rdm1"] = jnp.array(
             [
-                mo_coeff[0][:, : nelec_sp[0]] @ mo_coeff[0][:, : nelec_sp[0]].T,
-                mo_coeff[1][:, : nelec_sp[1]] @ mo_coeff[1][:, : nelec_sp[1]].T,
-            ]
-        )
+            mo_coeff[0][:, : nelec_sp[0]+nelec_sp[1]] @ mo_coeff[0][:, : nelec_sp[0]+nelec_sp[1]].T.conj(),
+            mo_coeff[0][:, : nelec_sp[0]+nelec_sp[1]] @ mo_coeff[0][:, : nelec_sp[0]+nelec_sp[1]].T.conj(),
+            ])
+
+        else:
+            wave_data["rdm1"] = jnp.array(
+                [
+                    mo_coeff[0][:, : nelec_sp[0]] @ mo_coeff[0][:, : nelec_sp[0]].T,
+                    mo_coeff[1][:, : nelec_sp[1]] @ mo_coeff[1][:, : nelec_sp[1]].T,
+                ]
+            )
 
     # Set up trial wavefunction based on specified type
     if options["trial"] == "rhf":
@@ -324,25 +328,6 @@
         except:
             raise ValueError("Trial specified as cisd, but amplitudes.npz not found.")
 
-<<<<<<< HEAD
-    h0, h1, chol, ms, nelec, nmo, nchol, nelec_sp = prep.read_fcidump(tmpdir)
-    norb = nmo
-
-    options = prep.read_options(options, rank, tmpdir)
-    observable = prep.read_observable(nmo, options, tmpdir)
-
-    ham = hamiltonian.hamiltonian(nmo)
-    ham_data = {}
-    ham_data["h0"] = h0
-    ham_data["h1"] = jnp.array([h1, h1]) #* 0.0
-    ham_data["chol"] = chol.reshape(nchol, -1) #* 0.0
-    ham_data["ene0"] = options["ene0"]
-
-    mo_coeff = prep.read_mo_coeff(nmo, tmpdir)
-    wave_data = prep.read_1rdm(mo_coeff, norb, nelec_sp, tmpdir, options)
-    trial = prep.set_trial(options, mo_coeff, norb, nelec_sp, rank, wave_data, tmpdir)
-    prop, ham_data = prep.set_prop(options, ham_data)
-=======
     elif options["trial"] == "ucisd":
         try:
             amplitudes = np.load(directory + "/amplitudes.npz")
@@ -377,6 +362,31 @@
             )
         except:
             raise ValueError("Trial specified as ucisd, but amplitudes.npz not found.")
+
+    elif options["trial"] == "ghf_complex":
+        trial = wavefunctions.ghf_complex(norb, nelec_sp, n_batch=options["n_batch"])
+        wave_data["mo_coeff"] = mo_coeff[0][:, : nelec_sp[0]+nelec_sp[1]]
+
+    elif options["trial"] == "gcisd_complex":
+        try:
+            amplitudes = np.load(tmpdir + "/amplitudes.npz")
+
+            t1 = jnp.array(amplitudes["t1"])
+            t2 = jnp.array(amplitudes["t2"])
+
+            ci1 = t1
+            ci2 = np.einsum("ijab->iajb",t2) \
+                + np.einsum("ia,jb->iajb",t1,t1) \
+                - np.einsum("ib,ja->iajb",t1,t1)
+            trial_wave_data = {
+                "ci1": ci1,
+                "ci2": ci2,
+                "mo_coeff": mo_coeff,
+            }
+            wave_data.update(trial_wave_data)
+            trial = wavefunctions.gcisd_complex(norb, nelec_sp, n_batch=options["n_batch"])
+        except:
+            raise ValueError("Trial specified as gcisd_complex, but amplitudes.npz not found.")
 
     else:
         # Try to load trial from pickle file
@@ -439,12 +449,15 @@
                     options["n_walkers"],
                     n_batch=options["n_batch"],
                 )
+    elif options["walker_type"] == "generalized":
+        prop = propagation.propagator_generalized(
+            options["dt"], options["n_walkers"], n_batch=options["n_batch"]
+        )
     else:
         raise ValueError(f"Invalid walker type {options['walker_type']}.")
 
     return prop
 
->>>>>>> 4cd0cd59
 
 def set_sampler(options: Dict) -> Any:
     """
