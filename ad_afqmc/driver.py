--- conflicted
+++ resolved
@@ -1,5 +1,5 @@
+import pickle
 import sys
-import pickle
 import time
 from functools import partial
 from typing import Any, List, Optional, Tuple, Union
@@ -10,9 +10,11 @@
 from jax import dtypes, jvp, random, vjp
 
 from ad_afqmc import hamiltonian, misc, propagation, sampling, stat_utils, wavefunctions
-#from ad_afqmc.config import mpi_print as print
+from ad_afqmc.logger import Logger
+
+# from ad_afqmc.config import mpi_print as print
 from ad_afqmc.options import Options
-from ad_afqmc.logger import Logger
+
 
 def afqmc_energy(
     ham_data: dict,
@@ -88,17 +90,10 @@
     # print(f"# {n:5d}      {prop_data['e_estimate']:.9e}     {init_time:.2e} ")
     comm.Barrier()
 
-<<<<<<< HEAD
     n_ene_blocks_eql = options.n_ene_blocks_eql
     n_sr_blocks_eql = options.n_sr_blocks_eql
     n_eql = options.n_eql
-    sampler_eq = sampling.sampler(
-=======
-    n_ene_blocks_eql = options["n_ene_blocks_eql"]
-    n_sr_blocks_eql = options["n_sr_blocks_eql"]
-    n_eql = options["n_eql"]
     sampler_eq = type(sampler)(
->>>>>>> 0d8fc07c
         n_prop_steps=50,
         n_ene_blocks=n_ene_blocks_eql,
         n_sr_blocks=n_sr_blocks_eql,
@@ -413,7 +408,9 @@
         op=MPI.SUM,
         root=0,
     )
-    log.log_0(f"#\n# Number of large deviations: {global_large_deviations}") #, flush=True)
+    log.log_0(
+        f"#\n# Number of large deviations: {global_large_deviations}"
+    )  # , flush=True)
 
     # Analysis phase
     comm.Barrier()
@@ -490,7 +487,7 @@
         if n % (max(sampler_eq.n_blocks // 5, 1)) == 0:
             log.log_0(
                 f"# {n:>10}      {block_weight_n[0]:<20.9e} {block_energy_n[0]:<20.9f} {time.time() - init:<10.2e} ",
-                #flush=True,
+                # flush=True,
             )
             # print(
             #    f"# {n:5d}      {block_energy_n[0]:.9e}     {time.time() - init:.2e} ",
@@ -741,12 +738,12 @@
         if energy_error is not None:
             log.log(
                 f" {n:5d}      {e_afqmc:.9f}        {energy_error:.9e}        {time.time() - init:.2e} ",
-                #flush=True,
+                # flush=True,
             )
         else:
             log.log(
                 f" {n:5d}      {e_afqmc:.9f}                -              {time.time() - init:.2e} ",
-                #flush=True,
+                # flush=True,
             )
         np.savetxt(
             tmpdir + "/samples_raw.dat",
@@ -791,12 +788,12 @@
         if energy_error is not None:
             log.log(
                 f" {n:5d}      {e_afqmc:.9f}        {energy_error:.9e}        {obs_afqmc:.9e}       {time.time() - init:.2e} ",
-                #flush=True,
+                # flush=True,
             )
         else:
             log.log(
                 f" {n:5d}      {e_afqmc:.9f}                -              {obs_afqmc:.9e}       {time.time() - init:.2e} ",
-                #flush=True,
+                # flush=True,
             )
         np.savetxt(
             tmpdir + "/samples_raw.dat",
@@ -853,8 +850,10 @@
             sig_e = np.around(e_afqmc, sig_dec)
             log.log(f"AFQMC energy: {sig_e:.{sig_dec}f} +/- {sig_err:.{sig_dec}f}\n")
         elif e_afqmc is not None:
-            log.log(f"Could not determine stochastic error automatically\n") #, flush=True)
-            log.log(f"AFQMC energy: {e_afqmc}\n") #, flush=True)
+            log.log(
+                f"Could not determine stochastic error automatically\n"
+            )  # , flush=True)
+            log.log(f"AFQMC energy: {e_afqmc}\n")  # , flush=True)
             e_err_afqmc = 0.0
 
     comm.Barrier()
@@ -965,14 +964,10 @@
                 f"AFQMC observable: {sig_obs:.{sig_dec}f} +/- {sig_err:.{sig_dec}f}\n"
             )
         elif obs_afqmc is not None:
-<<<<<<< HEAD
             log.log(f"AFQMC observable: {obs_afqmc}\n", flush=True)
-=======
-            print(f"AFQMC observable: {obs_afqmc}\n", flush=True)
         else:
             obs_afqmc = 0.0
             obs_err_afqmc = 0.0
->>>>>>> 0d8fc07c
 
         observable_data = {"obs_afqmc": obs_afqmc, "obs_err_afqmc": obs_err_afqmc}
         np.savetxt(tmpdir + "/obs_err.txt", np.array([obs_afqmc, obs_err_afqmc]))
@@ -994,7 +989,7 @@
                 list(map(np.linalg.norm, clean_rdm1s - avg_rdm1))
             ) / np.linalg.norm(avg_rdm1)
 
-            log.log(f"# RDM noise:") #, flush=True)
+            log.log(f"# RDM noise:")  # , flush=True)
             rdm_noise, rdm_noise_err = stat_utils.blocking_analysis(
                 log, clean_weights_rdm, errors_rdm1, neql=0, printQ=True
             )
