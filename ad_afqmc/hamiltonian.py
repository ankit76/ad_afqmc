--- conflicted
+++ resolved
@@ -10,18 +10,16 @@
 from functools import partial
 from typing import Any, Sequence
 
-# os.environ['JAX_DISABLE_JIT'] = 'True'
+from jax import config
+
+config.update("jax_enable_x64", True)
+config.update("jax_platform_name", "cpu")
+
 import jax.numpy as jnp
-import jax.scipy as jsp
-from jax import jit, vmap, config
+from jax import config, jit, vmap
 
-<<<<<<< HEAD
 from ad_afqmc.propagation import propagator
 from ad_afqmc.wavefunctions import wave_function
-=======
-print = partial(print, flush=True)
-config.update("jax_enable_x64", True)
->>>>>>> eeb297a7
 
 print = partial(print, flush=True)
 
@@ -48,7 +46,12 @@
         Returns:
             dict: Rotated Hamiltonian data.
         """
-        ham_data["h1"] = mo_coeff.T.dot(ham_data["h1"]).dot(mo_coeff)
+        ham_data["h1"] = (
+            ham_data["h1"].at[0].set(mo_coeff.T.dot(ham_data["h1"][0]).dot(mo_coeff))
+        )
+        ham_data["h1"] = (
+            ham_data["h1"].at[1].set(mo_coeff.T.dot(ham_data["h1"][1]).dot(mo_coeff))
+        )
         ham_data["chol"] = jnp.einsum(
             "gij,jp->gip", ham_data["chol"].reshape(-1, self.norb, self.norb), mo_coeff
         )
