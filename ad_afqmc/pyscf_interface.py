import sys
import struct
import time
from functools import partial
from typing import Any, Optional, Sequence, Tuple, Union

import h5py
import jax.numpy as jnp
import numpy as np
import scipy
from pyscf import __config__, ao2mo, df, dft, lib, mcscf, scf
from pyscf.cc.ccsd import CCSD
from pyscf.cc.uccsd import UCCSD

from ad_afqmc.logger import Logger

print = partial(print, flush=True)


# modified cholesky for a given matrix
def modified_cholesky(mat: np.ndarray, max_error: float = 1e-6) -> np.ndarray:
    """Modified cholesky decomposition for a given matrix.

    Args:
        mat (np.ndarray): Matrix to decompose.
        max_error (float, optional): Maximum error allowed. Defaults to 1e-6.

    Returns:
        np.ndarray: Cholesky vectors.
    """
    diag = mat.diagonal()
    size = mat.shape[0]
    nchol_max = size
    chol_vecs = np.zeros((nchol_max, nchol_max))
    # ndiag = 0
    nu = np.argmax(diag)
    delta_max = diag[nu]
    Mapprox = np.zeros(size)
    chol_vecs[0] = np.copy(mat[nu]) / delta_max**0.5

    nchol = 0
    while abs(delta_max) > max_error and (nchol + 1) < nchol_max:
        Mapprox += chol_vecs[nchol] * chol_vecs[nchol]
        delta = diag - Mapprox
        nu = np.argmax(np.abs(delta))
        delta_max = np.abs(delta[nu])
        R = np.dot(chol_vecs[: nchol + 1, nu], chol_vecs[: nchol + 1, :])
        chol_vecs[nchol + 1] = (mat[nu] - R) / (delta_max + 1e-10) ** 0.5
        nchol += 1

    return chol_vecs[:nchol]


# prepare phaseless afqmc with mf trial
def prep_afqmc(
    mf_or_cc: Union[scf.uhf.UHF, scf.rhf.RHF, CCSD, UCCSD],
    basis_coeff: Optional[np.ndarray] = None,
    norb_frozen: int = 0,
    chol_cut: float = 1e-5,
    integrals: Optional[dict] = None,
    tmpdir: str = "./",
    verbose: int = 0,
):
    """Prepare AFQMC calculation with mean field trial wavefunction. Writes integrals and mo coefficients to disk.

    Args:
        mf (Union[scf.uhf.UHF, scf.rhf.RHF, mcscf.mc1step.CASSCF]): pyscf mean field object. Used for generating integrals (if not provided) and trial.
        basis_coeff (np.ndarray, optional): Orthonormal basis used for afqmc, given in the basis of ao's. If not provided mo_coeff of mf is used as the basis.
        norb_frozen (int, optional): Number of frozen orbitals. Not supported for custom integrals.
        chol_cut (float, optional): Cholesky decomposition cutoff.
        integrals (dict, optional): Dictionary of integrals in an orthonormal basis, {"h0": enuc, "h1": h1e, "h2": eri}.
        tmpdir (str, optional): Directory to write integrals and mo coefficients. Defaults to "./".
    """
    log = Logger(sys.stdout, verbose)

    log.log("#\n# Preparing AFQMC calculation")

    if isinstance(mf_or_cc, (CCSD, UCCSD)):
        mf, cc, norb_frozen = read_pyscf_ccsd(log, mf_or_cc, tmpdir)
    else:
        mf = mf_or_cc

    mol = mf.mol
    # choose the orbital basis
    if basis_coeff is None:
        if isinstance(mf, scf.uhf.UHF):
            basis_coeff = mf.mo_coeff[0]
        else:
            basis_coeff = mf.mo_coeff

    # calculate cholesky integrals
<<<<<<< HEAD
    h1e, chol, nelec, enuc, nbasis, nchol = compute_cholesky_integrals(log, mol, mf, basis_coeff, integrals, norb_frozen, chol_cut)
=======
    h1e, chol, nelec, enuc, nbasis, nchol = compute_cholesky_integrals(
        mol, mf, basis_coeff, integrals, norb_frozen, chol_cut
    )
>>>>>>> 0d8fc07c

    log.log("# Finished calculating Cholesky integrals\n#")

    nbasis = h1e.shape[-1]
    log.log("# Size of the correlation space:")
    log.log(f"# Number of electrons: {nelec}")
    log.log(f"# Number of basis functions: {nbasis}")
    log.log(f"# Number of Cholesky vectors: {chol.shape[0]}\n#")
    chol = chol.reshape((-1, nbasis, nbasis))
    v0 = 0.5 * np.einsum("nik,njk->ij", chol, chol, optimize="optimal")
    h1e_mod = h1e - v0
    chol = chol.reshape((chol.shape[0], -1))

    # write trial mo coefficients
    trial_coeffs = write_trial(mol, mf, basis_coeff, nbasis, norb_frozen, tmpdir)

    write_dqmc(
        h1e,
        h1e_mod,
        chol,
        sum(nelec),
        nbasis,
        enuc,
        ms=mol.spin,
        filename=tmpdir + "/FCIDUMP_chol",
        mo_coeffs=trial_coeffs,
    )


def getCollocationMatrices(
    mol, grid_level=0, thc_eps=1.0e-4, mo1=None, mo2=None, alpha=0.25
):
    """Return the matrices X1 and X2 the equation
    Z(ab,r) = X1(a,P) X2(b,P) Xi(P,r)
    can be satisfied well. Note that in this code we do not evaluate Xi, for that call the least square solver.

    The two matrices X1 and X2 are the same when the space spanned by {a} and {b} is the same, e.g. all AOs.

    Args:
        mol: pysf Mol object
        grid_level (int, optional): The size of the Becke grid used in these calculations. Defaults to 0.
        thc_eps (double, optional): The threshold used in the THC calculation, the lower it is the more accurate the approximation. Defaults to 1.e-4.
        mo1 (array, optional): The orbital coefficient in terms of AOs mo1(ao, mo)
                Defaults to None, so this assumes mo1 is identity and all AOs are fit
                Other options might be all mos, all occupied, all virtual etc.
        mo2 (array, optional): The orbital coefficient in terms of AOs mo2(ao, mo)
                Defaults to None, so this assumes mo2 is identity and all AOs are fit
                Other options might be all mos, all occupied, all virtual etc.
        alpha (double, optional): the exponent on the weight in the collocation matrix
            X(a,P) = phi_a(r_P) w_p^\alpha
    """

    grids = dft.gen_grid.Grids(mol)  # type: ignore
    grids.level = 0
    grids.build()

    coords = grids.coords
    weights = grids.weights
    ao = mol.eval_gto("GTOval_sph", coords)  ##aos on coords
    X1 = np.einsum("ri,r->ri", (ao @ mo1), abs(weights) ** alpha)  ##mos on coords
    X2 = np.einsum("ri,r->ri", (ao @ mo2), abs(weights) ** alpha)  ##mos on coords

    P = doISDF(X1, X2, thc_eps)
    return X1[P], X2[P]


def doISDF(X1: np.ndarray, X2: np.ndarray, thc_eps=1.0e-4):
    """Return the pivot points P such that the equation
    Z(ab,r) = X1(a,P) X2(b,P) Xi(P,r)
    can be satisfied to high accuracy.

    Args:
        X1 (np.ndarray): The first matrix
        X2 (np.ndarray): The second matrix
        thc_eps (_type_, optional): The threshold up to which the pivot points are retained. Defaults to 1.e-4.
    """

    S = np.einsum("ri,si->rs", X1, X1) * np.einsum("ri,si->rs", X2, X2)
    R, P, rankc, info = scipy.linalg.lapack.dpstrf(S, thc_eps**2)
    P = P[:rankc] - 1
    return P


def solveLS(T, X1, X2):
    """T is a three index quantity and we want to obtain Xi such that
    T(a,b,M) = X1(P,a) X2(P,b) Xi(P, M)
    is satisfied approximately using least square minimization.

    Args:
        T (array): The input three index quantity
        X1 (array): The two index collocation array, the size of the second index should be equal to the size of first index in T
        X2 (array): The two index collocation array, the size of the seonc idnex should be equal to the size of the second index in T
             and the size of the first index should be equal to the size of first index in X1

    Returns:
        Xi (array): The matrix that satisfies the equation above
    """

    S = np.einsum("Pa,Qa->PQ", X1, X1) * np.einsum("Pb,Qb->PQ", X2, X2)
    X12 = jnp.einsum("Pa,Pb->abP", X1, X2)
    Stilde = jnp.einsum("abP, abM->PM", X12, T)

    L = scipy.linalg.cholesky(S, lower=True)
    Xi = scipy.linalg.cho_solve((L, True), Stilde, overwrite_b=True)

    return Xi


def solveLS_twoSided(T, X1, X2):
    """T is a four index quantity and we want to obtain V such that
    T(a,b,c,d) = X1(P,a) X2(P,b) V(P, Q) X1(Q,c) X2(Q,d)
    is satisfied approximately using least square minimization.

    Args:
        T (array): The input four index quantity
        X1 (array): The two index collocation array, the size of the second index should be equal to the size of first and third index in T
        X2 (array): The two index collocation array, the size of the second idnex should be equal to the size of the second and fourth index in T
             and the size of the first index should be equal to the size of first index in X1

    Returns:
        V (array): The matrix that satisfies the equation above
    """

    S = np.einsum("Pa,Qa->PQ", X1, X1) * np.einsum("Pb,Qb->PQ", X2, X2)
    L = scipy.linalg.cholesky(S, lower=True)

    X12 = jnp.einsum("Pa,Pb->abP", X1, X2)
    E = jnp.einsum("abP, abcd->Pcd", X12, T).reshape(X1.shape[0], -1)

    E = scipy.linalg.cho_solve((L, True), E).reshape(-1, T.shape[2], T.shape[3])

    E = jnp.einsum("Pcd, cdQ->PQ", E, X12).T
    V = scipy.linalg.cho_solve((L, True), E)

    ##symmetrize it
    V = 0.5 * (V + V.T)

    return V


# cholesky generation functions are from pauxy
def generate_integrals(log, mol, hcore, X, chol_cut=1e-5, DFbas=None):
    # Unpack SCF data.
    # Step 1. Rotate core Hamiltonian to orthogonal basis.
    log.log(" # Transforming hcore and eri to ortho AO basis.")
    if len(X.shape) == 2:
        h1e = np.dot(X.T.conj(), np.dot(hcore, X))
    elif len(X.shape) == 3:
        h1e = np.dot(X[0].T.conj(), np.dot(hcore, X[0]))

    if DFbas is not None:
        chol_vecs = df.incore.cholesky_eri(mol, auxbasis=DFbas)
        chol_vecs = lib.unpack_tril(chol_vecs).reshape(chol_vecs.shape[0], -1)
    else:  # do cholesky
        # nbasis = h1e.shape[-1]
        # Step 2. Genrate Cholesky decomposed ERIs in non-orthogonal AO basis.
        log.log(" # Performing modified Cholesky decomposition on ERI tensor.")
        chol_vecs = chunked_cholesky(log, mol, max_error=chol_cut)

    log.log(" # Orthogonalising Cholesky vectors.")
    start = time.time()

    # Step 2.a Orthogonalise Cholesky vectors.
    if len(X.shape) == 2 and X.shape[0] != X.shape[1]:
        chol_vecs = ao2mo_chol_copy(chol_vecs, X)
    elif len(X.shape) == 2:
        ao2mo_chol(chol_vecs, X)
    elif len(X.shape) == 3:
        ao2mo_chol(chol_vecs, X[0])
    log.log(" # Time to orthogonalise: %f" % (time.time() - start))
    enuc = mol.energy_nuc()
    # Step 3. (Optionally) freeze core / virtuals.
    nelec = mol.nelec
    return h1e, chol_vecs, nelec, enuc


def ao2mo_chol(eri, C):
    nb = C.shape[-1]
    for i, cv in enumerate(eri):
        half = np.dot(cv.reshape(nb, nb), C)
        eri[i] = np.dot(C.conj().T, half).ravel()


def ao2mo_chol_copy(eri, C):
    nb = C.shape[0]
    nmo = C.shape[1]
    eri_copy = np.zeros((eri.shape[0], nmo * nmo))
    for i, cv in enumerate(eri):
        half = np.dot(cv.reshape(nb, nb), C)
        eri_copy[i] = np.dot(C.conj().T, half).ravel()
    return eri_copy


def chunked_cholesky(log, mol, max_error=1e-6, cmax=10):
    """Modified cholesky decomposition from pyscf eris.

    See, e.g. [Motta17]_

    Only works for molecular systems.

    Parameters
    ----------
    mol : :class:`pyscf.mol`
        pyscf mol object.
    orthoAO: :class:`numpy.ndarray`
        Orthogonalising matrix for AOs. (e.g., mo_coeff).
    delta : float
        Accuracy desired.
    verbose : bool
        If true print out convergence progress.
    cmax : int
        nchol = cmax * M, where M is the number of basis functions.
        Controls buffer size for cholesky vectors.

    Returns
    -------
    chol_vecs : :class:`numpy.ndarray`
        Matrix of cholesky vectors in AO basis.
    """
    nao = mol.nao_nr()
    diag = np.zeros(nao * nao)
    nchol_max = cmax * nao
    # This shape is more convenient for pauxy.
    chol_vecs = np.zeros((nchol_max, nao * nao))
    ndiag = 0
    dims = [0]
    nao_per_i = 0
    for i in range(0, mol.nbas):
        l = mol.bas_angular(i)
        nc = mol.bas_nctr(i)
        nao_per_i += (2 * l + 1) * nc
        dims.append(nao_per_i)
    # print (dims)
    for i in range(0, mol.nbas):
        shls = (i, i + 1, 0, mol.nbas, i, i + 1, 0, mol.nbas)
        buf = mol.intor("int2e_sph", shls_slice=shls)
        di, dk, dj, dl = buf.shape
        diag[ndiag : ndiag + di * nao] = buf.reshape(di * nao, di * nao).diagonal()
        ndiag += di * nao
    nu = np.argmax(diag)
    delta_max = diag[nu]
    log.debug("# Generating Cholesky decomposition of ERIs.")
    log.debug("# max number of cholesky vectors = %d" % nchol_max)
    log.debug("# iteration %5d: delta_max = %f" % (0, delta_max))
    j = nu // nao
    l = nu % nao
    sj = np.searchsorted(dims, j)
    sl = np.searchsorted(dims, l)
    if dims[sj] != j and j != 0:
        sj -= 1
    if dims[sl] != l and l != 0:
        sl -= 1
    Mapprox = np.zeros(nao * nao)
    # ERI[:,jl]
    eri_col = mol.intor(
        "int2e_sph", shls_slice=(0, mol.nbas, 0, mol.nbas, sj, sj + 1, sl, sl + 1)
    )
    cj, cl = max(j - dims[sj], 0), max(l - dims[sl], 0)
    chol_vecs[0] = np.copy(eri_col[:, :, cj, cl].reshape(nao * nao)) / delta_max**0.5

    nchol = 0
    while abs(delta_max) > max_error:
        # Update cholesky vector
        start = time.time()
        # M'_ii = L_i^x L_i^x
        Mapprox += chol_vecs[nchol] * chol_vecs[nchol]
        # D_ii = M_ii - M'_ii
        delta = diag - Mapprox
        nu = np.argmax(np.abs(delta))
        delta_max = np.abs(delta[nu])
        # Compute ERI chunk.
        # shls_slice computes shells of integrals as determined by the angular
        # momentum of the basis function and the number of contraction
        # coefficients. Need to search for AO index within this shell indexing
        # scheme.
        # AO index.
        j = nu // nao
        l = nu % nao
        # Associated shell index.
        sj = np.searchsorted(dims, j)
        sl = np.searchsorted(dims, l)
        if dims[sj] != j and j != 0:
            sj -= 1
        if dims[sl] != l and l != 0:
            sl -= 1
        # Compute ERI chunk.
        eri_col = mol.intor(
            "int2e_sph", shls_slice=(0, mol.nbas, 0, mol.nbas, sj, sj + 1, sl, sl + 1)
        )
        # Select correct ERI chunk from shell.
        cj, cl = max(j - dims[sj], 0), max(l - dims[sl], 0)
        Munu0 = eri_col[:, :, cj, cl].reshape(nao * nao)
        # Updated residual = \sum_x L_i^x L_nu^x
        R = np.dot(chol_vecs[: nchol + 1, nu], chol_vecs[: nchol + 1, :])
        chol_vecs[nchol + 1] = (Munu0 - R) / (delta_max) ** 0.5
        nchol += 1
        step_time = time.time() - start
        info = (nchol, delta_max, step_time)
        log.debug("# iteration %5d: delta_max = %13.8e: time = %13.8e" % info)

    return chol_vecs[:nchol]


# write cholesky integrals
def write_dqmc(
    hcore,
    hcore_mod,
    chol,
    nelec,
    nmo,
    enuc,
    ms=0,
    filename="FCIDUMP_chol",
    mo_coeffs=None,
):
    assert len(chol.shape) == 2
    with h5py.File(filename, "w") as fh5:
        fh5["header"] = np.array([nelec, nmo, ms, chol.shape[0]])
        fh5["hcore"] = hcore.flatten()
        fh5["hcore_mod"] = hcore_mod.flatten()
        fh5["chol"] = chol.flatten()
        fh5["energy_core"] = enuc
        if mo_coeffs is not None:
            fh5["mo_coeffs_up"] = mo_coeffs[0]
            fh5["mo_coeffs_dn"] = mo_coeffs[1]


def finite_difference_properties(
    mol,
    observable,
    observable_constant=0.0,
    epsilon=1.0e-5,
    norb_frozen=0,
    hf_type="rhf",
    relaxed=True,
    dm=None,
):
    from pyscf import cc

    print(
        f'#\n# Orbital {"" if relaxed else "un"}relaxed finite difference properties using {hf_type} reference'
    )
    print(f"# epsilon: {epsilon}")
    mf_coeff, mo_occ = None, None
    if hf_type == "rhf":
        mf = scf.RHF(mol)
    elif hf_type == "uhf":
        mf = scf.UHF(mol)
    if not relaxed:
        mf.verbose = 1
        if dm is None:
            mf.kernel()
        else:
            mf.kernel(dm)
        if hf_type == "uhf":
            mo1 = mf.stability(external=True)[0]
            mf = mf.newton().run(mo1, mf.mo_occ)  # type: ignore
            mo1 = mf.stability(external=True)[0]  # type: ignore
            mf = mf.newton().run(mo1, mf.mo_occ)  # type: ignore
        mf_coeff = mf.mo_coeff.copy()  # type: ignore
        mf_occ = mf.mo_occ.copy()  # type: ignore

    h1e = mf.get_hcore() - epsilon * observable
    mf.get_hcore = lambda *args: h1e  # type: ignore
    mf.verbose = 1
    if relaxed:
        if dm is None:
            mf.kernel()
        else:
            mf.kernel(dm)
        if hf_type == "uhf":
            mo1 = mf.stability(external=True)[0]  # type: ignore
            mf = mf.newton().run(mo1, mf.mo_occ)  # type: ignore
            mo1 = mf.stability(external=True)[0]  # type: ignore
            mf = mf.newton().run(mo1, mf.mo_occ)  # type: ignore
    emf_m = mf.e_tot - epsilon * observable_constant
    mycc = cc.CCSD(mf)
    mycc.frozen = norb_frozen
    mycc.kernel()
    emp2_m = mycc.e_hf + mycc.emp2 - epsilon * observable_constant  # type: ignore
    eccsd_m = mycc.e_tot - epsilon * observable_constant
    et = mycc.ccsd_t()
    eccsdpt_m = mycc.e_tot + et - epsilon * observable_constant

    if hf_type == "rhf":
        mf = scf.RHF(mol)
    elif hf_type == "uhf":
        mf = scf.UHF(mol)
    if not relaxed:
        mf.verbose = 1
        mf.mo_coeff = mf_coeff  # type: ignore
        mf.mo_occ = mf_occ
    h1e = mf.get_hcore() + epsilon * observable
    mf.get_hcore = lambda *args: h1e  # type: ignore
    mf.verbose = 1
    if relaxed:
        if dm is None:
            mf.kernel()
        else:
            mf.kernel(dm)
        if hf_type == "uhf":
            mo1 = mf.stability(external=True)[0]  # type: ignore
            mf = mf.newton().run(mo1, mf.mo_occ)  # type: ignore
            mo1 = mf.stability(external=True)[0]  # type: ignore
            mf = mf.newton().run(mo1, mf.mo_occ)  # type: ignore
    emf_p = mf.e_tot + epsilon * observable_constant
    mycc = cc.CCSD(mf)
    mycc.frozen = norb_frozen
    mycc.kernel()
    emp2_p = mycc.e_hf + mycc.emp2 + epsilon * observable_constant  # type: ignore
    eccsd_p = mycc.e_tot + epsilon * observable_constant
    et = mycc.ccsd_t()
    eccsdpt_p = mycc.e_tot + et + epsilon * observable_constant

    print("# FD single point energies:")
    print(f"# emf_m: {emf_m}, emf_p: {emf_p}")
    print(f"# emp2_m: {emp2_m}, emp2_p: {emp2_p}")
    print(f"# eccsd_m: {eccsd_m}, eccsd_p: {eccsd_p}")
    print(f"# eccsdpt_m: {eccsdpt_m}, eccsd_p: {eccsdpt_p}")

    obs_mf = (emf_p - emf_m) / 2 / epsilon
    obs_mp2 = (emp2_p - emp2_m) / 2 / epsilon
    obs_ccsd = (eccsd_p - eccsd_m) / 2 / epsilon
    obs_ccsdpt = (eccsdpt_p - eccsdpt_m) / 2 / epsilon

    print("# FD Observables:")
    if relaxed:
        print(f"HF observable: {obs_mf}")
    print(f"MP2 observable: {obs_mp2}")
    print(f"CCSD observable: {obs_ccsd}")
    print(f"CCSD(T) observable: {obs_ccsdpt}")
    return obs_mf, obs_mp2, obs_ccsd, obs_ccsdpt


def get_fci_state(
    fci: Any, ndets: Optional[int] = None, tol: float = 1.0e-4, root=0
) -> dict:
    """Get FCI state from a pyscf FCI object.

    Args:
        fci: FCI object.
        ndets: Number of determinants to include (sorted by coeffs).
        tol: Tolerance for including determinants.

    Returns:
        Dictionary with determinants as keys and coefficients as values.
    """
    ci_coeffs = fci.ci
    if isinstance(ci_coeffs, list):
        ci_coeffs = ci_coeffs[root]
    norb = fci.norb
    nelec = fci.nelec
    if ndets is None:
        ndets = int(ci_coeffs.size)
    coeffs, occ_a, occ_b = zip(
        *fci.large_ci(ci_coeffs, norb, nelec, tol=tol, return_strs=False)
    )
    coeffs, occ_a, occ_b = zip(
        *sorted(zip(coeffs, occ_a, occ_b), key=lambda x: -abs(x[0]))
    )
    state = {}
    for i in range(min(ndets, len(coeffs))):
        det = [[0 for _ in range(norb)], [0 for _ in range(norb)]]
        for j in range(nelec[0]):
            det[0][occ_a[i][j]] = 1
        for j in range(nelec[1]):
            det[1][occ_b[i][j]] = 1
        state[tuple(map(tuple, det))] = coeffs[i]
    return state


def get_excitations(
    state: Optional[dict] = None,
    num_core: int = 0,
    fname: str = "dets.bin",
    ndets: Optional[int] = None,
    max_excitation: int = 10,
) -> Tuple[dict, dict, dict, dict, dict, np.ndarray]:
    """Use given a state or read determinants from a binary file and return excitations.

    | psi_t > = sum_i coeff_i E_i | d_0 > (note that coeff_i differ from those in sum_i coeff_i_1 | d_i > by parity factors).

    Args:
        state: Dictionary with determinants as keys and coefficients as values.
        num_core: Number of core orbitals.
        fname: Binary file containing determinants.
        ndets: Number of determinants to read.
        max_excitation: Maximum excitation level (alpha + beta) to consider.

    Returns:
        Acre: Alpha creation indices.
        Ades: Alpha destruction indices.
        Bcre: Beta creation indices.
        Bdes: Beta destruction indices.
        coeff: Coefficients of the determinants.
        ref_det: Reference determinant.
    """
    if state is None:
        _, state, ndets_all = read_dets(fname, ndets)
        if ndets is None:
            ndets = ndets_all
    else:
        if ndets is None:
            ndets = len(state)

    dets = list(state.keys())[:ndets]
    Acre, Ades, Bcre, Bdes, coeff = {}, {}, {}, {}, {}
    d0 = dets[0]
    d0a, d0b = np.asarray(d0[0]), np.asarray(d0[1])
    for d in dets:
        dia, dib = np.asarray(d[0]), np.asarray(d[1])
        nex = (np.sum(abs(dia - d0a)) // 2, np.sum(abs(dib - d0b)) // 2)
        if nex[0] + nex[1] > max_excitation:
            continue
        coeff[nex] = coeff.get(nex, []) + [state[d]]
        if nex[0] > 0 and nex[1] > 0:
            occ_idx_a_rel = (
                np.arange(sum(d0a))[
                    (np.cumsum(d0a) - 1)[np.nonzero((d0a - dia) > 0)[0]]
                ],
            )
            occ_idx_b_rel = (
                np.arange(sum(d0b))[
                    (np.cumsum(d0b) - 1)[np.nonzero((d0b - dib) > 0)[0]]
                ],
            )
            Acre[nex], Ades[nex], Bcre[nex], Bdes[nex] = (
                Acre.get(nex, []) + [occ_idx_a_rel],
                Ades.get(nex, []) + [np.nonzero((d0a - dia) < 0)],
                Bcre.get(nex, []) + [occ_idx_b_rel],
                Bdes.get(nex, []) + [np.nonzero((d0b - dib) < 0)],
            )
            coeff[nex][-1] *= parity(
                d0a, np.nonzero((d0a - dia) > 0), Ades[nex][-1]
            ) * parity(d0b, np.nonzero((d0b - dib) > 0), Bdes[nex][-1])

        elif nex[0] > 0 and nex[1] == 0:
            occ_idx_a_rel = (
                np.arange(sum(d0a))[
                    (np.cumsum(d0a) - 1)[np.nonzero((d0a - dia) > 0)[0]]
                ],
            )
            Acre[nex], Ades[nex] = Acre.get(nex, []) + [occ_idx_a_rel], Ades.get(
                nex, []
            ) + [np.nonzero((d0a - dia) < 0)]
            coeff[nex][-1] *= parity(d0a, np.nonzero((d0a - dia) > 0), Ades[nex][-1])

        elif nex[0] == 0 and nex[1] > 0:
            occ_idx_b_rel = (
                np.arange(sum(d0b))[
                    (np.cumsum(d0b) - 1)[np.nonzero((d0b - dib) > 0)[0]]
                ],
            )
            Bcre[nex], Bdes[nex] = Bcre.get(nex, []) + [occ_idx_b_rel], Bdes.get(
                nex, []
            ) + [np.nonzero((d0b - dib) < 0)]
            coeff[nex][-1] *= parity(d0b, np.nonzero((d0b - dib) > 0), Bdes[nex][-1])

    coeff[(0, 0)] = np.asarray(coeff[(0, 0)]).reshape(
        -1,
    )

    # fill up the arrays up to max_excitation
    for i in range(1, max_excitation + 1):
        # singe alpha excitation
        if (i, 0) in Ades:
            Ades[(i, 0)] = np.asarray(Ades[(i, 0)]).reshape(-1, i) + num_core
            Acre[(i, 0)] = np.asarray(Acre[(i, 0)]).reshape(-1, i) + num_core
            coeff[(i, 0)] = np.asarray(coeff[(i, 0)]).reshape(
                -1,
            )
        else:
            Ades[(i, 0)] = np.zeros((1, i), dtype=int)
            Acre[(i, 0)] = np.zeros((1, i), dtype=int)
            coeff[(i, 0)] = np.zeros((1,))

        # singe beta excitation
        if (0, i) in Bdes:
            Bdes[(0, i)] = np.asarray(Bdes[(0, i)]).reshape(-1, i) + num_core
            Bcre[(0, i)] = np.asarray(Bcre[(0, i)]).reshape(-1, i) + num_core
            coeff[(0, i)] = np.asarray(coeff[(0, i)]).reshape(
                -1,
            )
        else:
            Bdes[(0, i)] = np.zeros((1, i), dtype=int)
            Bcre[(0, i)] = np.zeros((1, i), dtype=int)
            coeff[(0, i)] = np.zeros((1,))

        # alpha-beta
        if i != 0:
            for j in range(1, max_excitation + 1 - i):
                if (i, j) in Ades:
                    Ades[(i, j)] = np.asarray(Ades[(i, j)]).reshape(-1, i) + num_core
                    Acre[(i, j)] = np.asarray(Acre[(i, j)]).reshape(-1, i) + num_core
                    Bdes[(i, j)] = np.asarray(Bdes[(i, j)]).reshape(-1, j) + num_core
                    Bcre[(i, j)] = np.asarray(Bcre[(i, j)]).reshape(-1, j) + num_core
                    coeff[(i, j)] = np.asarray(coeff[(i, j)]).reshape(
                        -1,
                    )
                else:
                    Ades[(i, j)] = np.zeros((1, j), dtype=int)
                    Acre[(i, j)] = np.zeros((1, j), dtype=int)
                    Bdes[(i, j)] = np.zeros((1, j), dtype=int)
                    Bcre[(i, j)] = np.zeros((1, j), dtype=int)
                    coeff[(i, j)] = np.zeros((1,))
    ref_det = np.array([d0a, d0b])
    return Acre, Ades, Bcre, Bdes, coeff, ref_det


# reading dets from dice
def read_dets(
    fname: str = "dets.bin", ndets: Optional[int] = None
) -> Tuple[int, dict, int]:
    """Read determinants from a binary file generated by Dice.

    Args:
        fname: Binary file containing determinants.
        ndets: Number of determinants to read.

    Returns:
        norbs: Number of orbitals.
        state: Dictionary with determinant (tuple of up and down occupation number tuples) keys and coefficient values.
        ndets_all: Total number of determinants in the file.
    """
    state = {}
    norbs = 0
    with open(fname, "rb") as f:
        ndets_all = struct.unpack("i", f.read(4))[0]
        norbs = struct.unpack("i", f.read(4))[0]
        if ndets is None:
            ndets = int(ndets_all)
        for _ in range(ndets):
            coeff = struct.unpack("d", f.read(8))[0]
            det = [[0 for _ in range(norbs)], [0 for _ in range(norbs)]]
            for j in range(norbs):
                occ = struct.unpack("c", f.read(1))[0]
                if occ == b"a":
                    det[0][j] = 1
                elif occ == b"b":
                    det[1][j] = 1
                elif occ == b"2":
                    det[0][j] = 1
                    det[1][j] = 1
            state[tuple(map(tuple, det))] = coeff

    return norbs, state, ndets_all


def write_dets(state: dict, norbs: int, fname: str = "dets.bin") -> None:
    """Write determinants to a binary file in Dice format.

    Args:
        state: Dictionary with determinant (tuple of up and down occupation number tuples) keys
              and coefficient values.
        norbs: Number of orbitals.
        fname: Output binary filename.

    The binary format is:
    - Number of determinants (4 bytes, integer)
    - Number of orbitals (4 bytes, integer)
    For each determinant:
    - Coefficient (8 bytes, double)
    - Orbital occupations (1 byte per orbital, character):
      '0' for empty, 'a' for alpha, 'b' for beta, '2' for double
    """
    import struct

    ndets = len(state)

    with open(fname, "wb") as f:
        # Write number of determinants and orbitals
        f.write(struct.pack("i", ndets))
        f.write(struct.pack("i", norbs))

        # Write each determinant
        for det, coeff in state.items():
            # Write coefficient
            f.write(struct.pack("d", coeff))

            # Convert occupation numbers to Dice format and write
            alpha, beta = det
            for i in range(norbs):
                if alpha[i] == 0 and beta[i] == 0:
                    f.write(struct.pack("c", b"0"))
                elif alpha[i] == 1 and beta[i] == 0:
                    f.write(struct.pack("c", b"a"))
                elif alpha[i] == 0 and beta[i] == 1:
                    f.write(struct.pack("c", b"b"))
                elif alpha[i] == 1 and beta[i] == 1:
                    f.write(struct.pack("c", b"2"))
                else:
                    raise ValueError(
                        f"Invalid occupation numbers at orbital {i}: "
                        f"alpha={alpha[i]}, beta={beta[i]}"
                    )


def parity(d0: np.ndarray, cre: Sequence, des: Sequence) -> float:
    """Compute the parity for an excitation.

    Args:
        d0: Reference determinant.
        cre: Creation indices.
        des: Destruction indices.

    Returns:
        Parity of the excitation.
    """
    d = 1.0 * d0
    parity = 1.0

    C = np.asarray(cre).flatten()
    D = np.asarray(des).flatten()
    for i in range(C.shape[0]):
        I, A = min(D[i], C[i]), max(D[i], C[i])
        parity *= 1.0 - 2.0 * ((np.sum(d[I + 1 : A])) % 2)
        d[C[i]] = 0
        d[D[i]] = 1
    return float(parity)

<<<<<<< HEAD
def read_pyscf_ccsd(log, mf_or_cc, tmpdir):
=======

def read_pyscf_ccsd(mf_or_cc, tmpdir):
>>>>>>> 0d8fc07c
    # raise warning about mpi
    log.warn(
        "# Note that PySCF CC module uses MPI. This could potentially lead to MPI initialization issues in some cases."
    )
    mf = mf_or_cc._scf
    cc = mf_or_cc
    if cc.frozen is not None:
        norb_frozen = cc.frozen
    else:
        norb_frozen = 0
    if isinstance(cc, UCCSD):
        ci2aa = cc.t2[0] + 2 * np.einsum("ia,jb->ijab", cc.t1[0], cc.t1[0])
        ci2aa = (ci2aa - ci2aa.transpose(0, 1, 3, 2)) / 2
        ci2aa = ci2aa.transpose(0, 2, 1, 3)
        ci2bb = cc.t2[2] + 2 * np.einsum("ia,jb->ijab", cc.t1[1], cc.t1[1])
        ci2bb = (ci2bb - ci2bb.transpose(0, 1, 3, 2)) / 2
        ci2bb = ci2bb.transpose(0, 2, 1, 3)
        ci2ab = cc.t2[1] + np.einsum("ia,jb->ijab", cc.t1[0], cc.t1[1])
        ci2ab = ci2ab.transpose(0, 2, 1, 3)
        ci1a = np.array(cc.t1[0])
        ci1b = np.array(cc.t1[1])
        np.savez(
            tmpdir + "/amplitudes.npz",
            ci1a=ci1a,
            ci1b=ci1b,
            ci2aa=ci2aa,
            ci2ab=ci2ab,
            ci2bb=ci2bb,
        )
    else:
        ci2 = cc.t2 + np.einsum("ia,jb->ijab", np.array(cc.t1), np.array(cc.t1))
        ci2 = ci2.transpose(0, 2, 1, 3)
        ci1 = np.array(cc.t1)
        np.savez(tmpdir + "/amplitudes.npz", ci1=ci1, ci2=ci2)

    return mf, cc, norb_frozen

<<<<<<< HEAD
def compute_cholesky_integrals(log, mol, mf, basis_coeff, integrals, norb_frozen, chol_cut):
    log.log("# Calculating Cholesky integrals")
=======

def compute_cholesky_integrals(mol, mf, basis_coeff, integrals, norb_frozen, chol_cut):
    print("# Calculating Cholesky integrals")
>>>>>>> 0d8fc07c
    assert basis_coeff.dtype == "float", "Only implemented for real-valued MOs"
    h1e, chol, nelec, enuc, nbasis, nchol = [None] * 6
    if integrals is not None:
        assert norb_frozen == 0, "Frozen orbitals not supported for custom integrals"
        enuc = integrals["h0"]
        h1e = integrals["h1"]
        eri = integrals["h2"]
        nelec = mol.nelec
        nbasis = h1e.shape[-1]
        norb = nbasis
        eri = ao2mo.restore(4, eri, norb)
        chol0 = modified_cholesky(eri, chol_cut)
        nchol = chol0.shape[0]
        chol = np.zeros((nchol, norb, norb))
        for i in range(nchol):
            for m in range(norb):
                for n in range(m + 1):
                    triind = m * (m + 1) // 2 + n
                    chol[i, m, n] = chol0[i, triind]
                    chol[i, n, m] = chol0[i, triind]

        # basis transformation
        h1e = basis_coeff.T @ h1e @ basis_coeff
        for gamma in range(nchol):
            chol[gamma] = basis_coeff.T @ chol[gamma] @ basis_coeff

    else:
        DFbas = None
        if getattr(mf, "with_df", None) is not None:
            DFbas = mf.with_df.auxmol.basis  # type: ignore
        h1e, chol, nelec, enuc = generate_integrals(
            log, mol, mf.get_hcore(), basis_coeff, chol_cut, DFbas=DFbas,
        )
        nbasis = h1e.shape[-1]
        nelec = mol.nelec

        if norb_frozen > 0:
            assert norb_frozen * 2 < sum(
                nelec
            ), "Frozen orbitals exceed number of electrons"
            mc = mcscf.CASSCF(
                mf, mol.nao - norb_frozen, mol.nelectron - 2 * norb_frozen
            )
            nelec = mc.nelecas  # type: ignore
            mc.mo_coeff = basis_coeff  # type: ignore
            h1e, enuc = mc.get_h1eff()  # type: ignore
            chol = chol.reshape((-1, nbasis, nbasis))
            chol = chol[:, mc.ncore : mc.ncore + mc.ncas, mc.ncore : mc.ncore + mc.ncas]  # type: ignore
    return h1e, chol, nelec, enuc, nbasis, nchol


def write_trial(mol, mf, basis_coeff, nbasis, norb_frozen, tmpdir):
    assert basis_coeff.dtype == "float", "Only implemented for real-valued MOs"
    trial_coeffs = np.empty((2, nbasis, nbasis))
    overlap = mf.get_ovlp(mol)
    if isinstance(mf, (scf.uhf.UHF, scf.rohf.ROHF)):
        uhfCoeffs = np.empty((nbasis, 2 * nbasis))
        if isinstance(mf, scf.uhf.UHF):
            q, r = np.linalg.qr(
                basis_coeff[:, norb_frozen:]
                .T.dot(overlap)
                .dot(mf.mo_coeff[0][:, norb_frozen:])
            )
            sgn = np.sign(r.diagonal())
            q = np.einsum("ij,j->ij", q, sgn)
            # q2 = basis_coeff[:, norb_frozen:].T.dot(overlap).dot(mf.mo_coeff[0][:, norb_frozen:])
            # print("max err a", np.max(abs(q-q2)))
            # q, _ = np.linalg.qr(
            #    basis_coeff[:, norb_frozen:]
            #    .T.dot(overlap)
            #    .dot(mf.mo_coeff[0][:, norb_frozen:])
            # )
            uhfCoeffs[:, :nbasis] = q
            q, r = np.linalg.qr(
                basis_coeff[:, norb_frozen:]
                .T.dot(overlap)
                .dot(mf.mo_coeff[1][:, norb_frozen:])
            )
            sgn = np.sign(r.diagonal())
            q = np.einsum("ij,j->ij", q, sgn)
            # q2 = basis_coeff[:, norb_frozen:].T.dot(overlap).dot(mf.mo_coeff[1][:, norb_frozen:])
            # print("max err b", np.max(abs(q-q2)))
            # import pdb
            # pdb.set_trace()
            # q, _ = np.linalg.qr(
            #     basis_coeff[:, norb_frozen:]
            #     .T.dot(overlap)
            #     .dot(mf.mo_coeff[1][:, norb_frozen:])
            # )
            uhfCoeffs[:, nbasis:] = q
        else:
            q, r = np.linalg.qr(
                basis_coeff[:, norb_frozen:]
                .T.dot(overlap)
                .dot(mf.mo_coeff[:, norb_frozen:])
            )
            sgn = np.sign(r.diagonal())
            q = np.einsum("ij,j->ij", q, sgn)
            uhfCoeffs[:, :nbasis] = q
            uhfCoeffs[:, nbasis:] = q

        trial_coeffs[0] = uhfCoeffs[:, :nbasis]
        trial_coeffs[1] = uhfCoeffs[:, nbasis:]
        # np.savetxt("uhf.txt", uhfCoeffs)
        np.savez(tmpdir + "/mo_coeff.npz", mo_coeff=trial_coeffs)

    elif isinstance(mf, scf.rhf.RHF):
        q, r = np.linalg.qr(
            basis_coeff[:, norb_frozen:]
            .T.dot(overlap)
            .dot(mf.mo_coeff[:, norb_frozen:])
        )
        sgn = np.sign(r.diagonal())
        q = np.einsum("ij,j->ij", q, sgn)
        trial_coeffs[0] = q
        trial_coeffs[1] = q
        np.savez(tmpdir + "/mo_coeff.npz", mo_coeff=trial_coeffs)

    return trial_coeffs

<<<<<<< HEAD
def prep_afqmc_ghf_complex(mol, gmf: scf.ghf.GHF, tmpdir, chol_cut=1e-5, verbose: int=0):
    import scipy.linalg as la
    log = Logger(sys.stdout, verbose)

    norb = np.shape(gmf.mo_coeff)[-1]//2
=======

def prep_afqmc_ghf_complex(mol, gmf: scf.ghf.GHF, tmpdir, chol_cut=1e-5):
    import scipy.linalg as la

    norb = np.shape(gmf.mo_coeff)[-1] // 2  # type: ignore
>>>>>>> 0d8fc07c
    mo_coeff = gmf.mo_coeff

    # Chol ao to mo
    chol_vecs = chunked_cholesky(log, mol, max_error=chol_cut)
    nchol = chol_vecs.shape[0]
    chol = np.zeros((nchol, 2 * norb, 2 * norb), dtype=complex)
    for i in range(nchol):
        chol_i = chol_vecs[i].reshape(norb, norb)
        chol_i = la.block_diag(chol_i, chol_i)
        chol[i] = mo_coeff.T.conj() @ chol_i @ mo_coeff

    # h ao to mo
    h = mo_coeff.T.conj() @ gmf.get_hcore() @ mo_coeff

    enuc = mol.energy_nuc()
    nbasis = h.shape[-1]
<<<<<<< HEAD
    log.log(f'nelec: {mol.nelec}')
    log.log(f'nbasis: {nbasis}')
    log.log(f'chol.shape: {chol.shape}')
=======
    print(f"nelec: {mol.nelec}")
    print(f"nbasis: {nbasis}")
    print(f"chol.shape: {chol.shape}")
>>>>>>> 0d8fc07c

    # Modified one-electron integrals
    chol = chol.reshape((-1, nbasis, nbasis))
    v0 = 0.5 * np.einsum("gik,gkj->ij", chol, chol, optimize="optimal")
    h_mod = h - v0
    chol = chol.reshape((chol.shape[0], -1))

    # Save
    write_dqmc(
        h,
        h_mod,
        chol,
        sum(mol.nelec),
        nbasis,
        enuc,
        ms=mol.spin,
        filename=tmpdir + "/FCIDUMP_chol",
    )

    ovlp = gmf.get_ovlp(mol)
    q, r = np.linalg.qr(mo_coeff.T.conj() @ ovlp @ mo_coeff)
    sgn = np.sign(r.diagonal())
    q = np.einsum("ij,j->ij", q, sgn)
    np.savez(tmpdir + "/mo_coeff.npz", mo_coeff=[q, q])

    return h, h_mod, chol

<<<<<<< HEAD
def prep_afqmc_spinor(mol, mo_coeff, h_ao, n_ao, tmpdir, chol_cut=1e-5, verbose: int=0):
    import scipy.linalg as la
    from socutils.scf import spinor_hf

    log = Logger(sys.stdout, verbose)

=======

def prep_afqmc_spinor(mol, mo_coeff, h_ao, n_ao, tmpdir, chol_cut=1e-5):
    import scipy.linalg as la

    try:
        from socutils.scf import spinor_hf  # type: ignore
    except ImportError:
        raise ImportError(
            "Please install socutils package to use spinor_hf module for AFQMC."
        )
>>>>>>> 0d8fc07c
    norb = n_ao

    # Chol ao to mo
    chol_vecs = chunked_cholesky(log, mol, max_error=chol_cut)
    nchol = chol_vecs.shape[0]
    chol = np.zeros((nchol, norb, norb), dtype=complex)
    for i in range(nchol):
        chol_i = chol_vecs[i].reshape(norb // 2, norb // 2)
        chol_i = spinor_hf.sph2spinor(mol, la.block_diag(chol_i, chol_i))
        chol[i] = mo_coeff.T.conj() @ chol_i @ mo_coeff

    # h ao to mo
    h = mo_coeff.T.conj() @ h_ao @ mo_coeff

    enuc = mol.energy_nuc()
    nbasis = h.shape[-1]
<<<<<<< HEAD
    log.log(f'nelec: {mol.nelec}')
    log.log(f'nbasis: {nbasis}')
    log.log(f'chol.shape: {chol.shape}')
=======
    print(f"nelec: {mol.nelec}")
    print(f"nbasis: {nbasis}")
    print(f"chol.shape: {chol.shape}")
>>>>>>> 0d8fc07c

    # Modified one-electron integrals
    chol = chol.reshape((-1, nbasis, nbasis))
    v0 = 0.5 * np.einsum("gik,gkj->ij", chol, chol, optimize="optimal")
    h_mod = h - v0
    chol = chol.reshape((chol.shape[0], -1))

    # Save
    write_dqmc(
        h,
        h_mod,
        chol,
        sum(mol.nelec),
        nbasis,
        enuc,
        ms=mol.spin,
        filename=tmpdir + "/FCIDUMP_chol",
    )

    ovlp = mol.intor("int1e_ovlp_spinor")
    q, r = np.linalg.qr(mo_coeff.T.conj() @ ovlp @ mo_coeff)
    sgn = np.sign(r.diagonal())
    q = np.einsum("ij,j->ij", q, sgn)
    np.savez(tmpdir + "/mo_coeff.npz", mo_coeff=[q, q])

    return h, h_mod, chol<|MERGE_RESOLUTION|>--- conflicted
+++ resolved
@@ -1,5 +1,5 @@
+import struct
 import sys
-import struct
 import time
 from functools import partial
 from typing import Any, Optional, Sequence, Tuple, Union
@@ -89,13 +89,9 @@
             basis_coeff = mf.mo_coeff
 
     # calculate cholesky integrals
-<<<<<<< HEAD
-    h1e, chol, nelec, enuc, nbasis, nchol = compute_cholesky_integrals(log, mol, mf, basis_coeff, integrals, norb_frozen, chol_cut)
-=======
     h1e, chol, nelec, enuc, nbasis, nchol = compute_cholesky_integrals(
-        mol, mf, basis_coeff, integrals, norb_frozen, chol_cut
+        log, mol, mf, basis_coeff, integrals, norb_frozen, chol_cut
     )
->>>>>>> 0d8fc07c
 
     log.log("# Finished calculating Cholesky integrals\n#")
 
@@ -816,12 +812,8 @@
         d[D[i]] = 1
     return float(parity)
 
-<<<<<<< HEAD
+
 def read_pyscf_ccsd(log, mf_or_cc, tmpdir):
-=======
-
-def read_pyscf_ccsd(mf_or_cc, tmpdir):
->>>>>>> 0d8fc07c
     # raise warning about mpi
     log.warn(
         "# Note that PySCF CC module uses MPI. This could potentially lead to MPI initialization issues in some cases."
@@ -859,14 +851,11 @@
 
     return mf, cc, norb_frozen
 
-<<<<<<< HEAD
-def compute_cholesky_integrals(log, mol, mf, basis_coeff, integrals, norb_frozen, chol_cut):
+
+def compute_cholesky_integrals(
+    log, mol, mf, basis_coeff, integrals, norb_frozen, chol_cut
+):
     log.log("# Calculating Cholesky integrals")
-=======
-
-def compute_cholesky_integrals(mol, mf, basis_coeff, integrals, norb_frozen, chol_cut):
-    print("# Calculating Cholesky integrals")
->>>>>>> 0d8fc07c
     assert basis_coeff.dtype == "float", "Only implemented for real-valued MOs"
     h1e, chol, nelec, enuc, nbasis, nchol = [None] * 6
     if integrals is not None:
@@ -898,7 +887,12 @@
         if getattr(mf, "with_df", None) is not None:
             DFbas = mf.with_df.auxmol.basis  # type: ignore
         h1e, chol, nelec, enuc = generate_integrals(
-            log, mol, mf.get_hcore(), basis_coeff, chol_cut, DFbas=DFbas,
+            log,
+            mol,
+            mf.get_hcore(),
+            basis_coeff,
+            chol_cut,
+            DFbas=DFbas,
         )
         nbasis = h1e.shape[-1]
         nelec = mol.nelec
@@ -987,19 +981,15 @@
 
     return trial_coeffs
 
-<<<<<<< HEAD
-def prep_afqmc_ghf_complex(mol, gmf: scf.ghf.GHF, tmpdir, chol_cut=1e-5, verbose: int=0):
+
+def prep_afqmc_ghf_complex(
+    mol, gmf: scf.ghf.GHF, tmpdir, chol_cut=1e-5, verbose: int = 0
+):
     import scipy.linalg as la
+
     log = Logger(sys.stdout, verbose)
 
-    norb = np.shape(gmf.mo_coeff)[-1]//2
-=======
-
-def prep_afqmc_ghf_complex(mol, gmf: scf.ghf.GHF, tmpdir, chol_cut=1e-5):
-    import scipy.linalg as la
-
     norb = np.shape(gmf.mo_coeff)[-1] // 2  # type: ignore
->>>>>>> 0d8fc07c
     mo_coeff = gmf.mo_coeff
 
     # Chol ao to mo
@@ -1016,15 +1006,9 @@
 
     enuc = mol.energy_nuc()
     nbasis = h.shape[-1]
-<<<<<<< HEAD
-    log.log(f'nelec: {mol.nelec}')
-    log.log(f'nbasis: {nbasis}')
-    log.log(f'chol.shape: {chol.shape}')
-=======
-    print(f"nelec: {mol.nelec}")
-    print(f"nbasis: {nbasis}")
-    print(f"chol.shape: {chol.shape}")
->>>>>>> 0d8fc07c
+    log.log(f"nelec: {mol.nelec}")
+    log.log(f"nbasis: {nbasis}")
+    log.log(f"chol.shape: {chol.shape}")
 
     # Modified one-electron integrals
     chol = chol.reshape((-1, nbasis, nbasis))
@@ -1052,16 +1036,10 @@
 
     return h, h_mod, chol
 
-<<<<<<< HEAD
-def prep_afqmc_spinor(mol, mo_coeff, h_ao, n_ao, tmpdir, chol_cut=1e-5, verbose: int=0):
-    import scipy.linalg as la
-    from socutils.scf import spinor_hf
-
-    log = Logger(sys.stdout, verbose)
-
-=======
-
-def prep_afqmc_spinor(mol, mo_coeff, h_ao, n_ao, tmpdir, chol_cut=1e-5):
+
+def prep_afqmc_spinor(
+    mol, mo_coeff, h_ao, n_ao, tmpdir, chol_cut=1e-5, verbose: int = 0
+):
     import scipy.linalg as la
 
     try:
@@ -1070,7 +1048,8 @@
         raise ImportError(
             "Please install socutils package to use spinor_hf module for AFQMC."
         )
->>>>>>> 0d8fc07c
+
+    log = Logger(sys.stdout, verbose)
     norb = n_ao
 
     # Chol ao to mo
@@ -1087,15 +1066,9 @@
 
     enuc = mol.energy_nuc()
     nbasis = h.shape[-1]
-<<<<<<< HEAD
-    log.log(f'nelec: {mol.nelec}')
-    log.log(f'nbasis: {nbasis}')
-    log.log(f'chol.shape: {chol.shape}')
-=======
-    print(f"nelec: {mol.nelec}")
-    print(f"nbasis: {nbasis}")
-    print(f"chol.shape: {chol.shape}")
->>>>>>> 0d8fc07c
+    log.log(f"nelec: {mol.nelec}")
+    log.log(f"nbasis: {nbasis}")
+    log.log(f"chol.shape: {chol.shape}")
 
     # Modified one-electron integrals
     chol = chol.reshape((-1, nbasis, nbasis))
