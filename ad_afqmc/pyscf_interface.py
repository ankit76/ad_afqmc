--- conflicted
+++ resolved
@@ -5,12 +5,7 @@
 
 import h5py
 import numpy as np
-<<<<<<< HEAD
-from jax import numpy as jnp
-from pyscf import __config__, ao2mo, mcscf, scf
-=======
-from pyscf import __config__, ao2mo, fci, gto, mcscf, scf, df, lib
->>>>>>> f1a9c80d
+from pyscf import __config__, ao2mo, df, lib, mcscf, scf
 
 print = partial(print, flush=True)
 
@@ -106,10 +101,10 @@
 
     else:
         DFbas = None
-        if (getattr(mf, "with_df", None) is not None):
+        if getattr(mf, "with_df", None) is not None:
             DFbas = mf.with_df.auxmol.basis
         h1e, chol, nelec, enuc = generate_integrals(
-            mol, mf.get_hcore(), basis_coeff, chol_cut, DFbas = DFbas
+            mol, mf.get_hcore(), basis_coeff, chol_cut, DFbas=DFbas
         )
         nbasis = h1e.shape[-1]
         nelec = mol.nelec
@@ -195,7 +190,7 @@
 
 
 # cholesky generation functions are from pauxy
-def generate_integrals(mol, hcore, X, chol_cut=1e-5, verbose=False, DFbas = None):
+def generate_integrals(mol, hcore, X, chol_cut=1e-5, verbose=False, DFbas=None):
     # Unpack SCF data.
     # Step 1. Rotate core Hamiltonian to orthogonal basis.
     if verbose:
@@ -205,10 +200,10 @@
     elif len(X.shape) == 3:
         h1e = np.dot(X[0].T, np.dot(hcore, X[0]))
 
-    if (DFbas is not None):
+    if DFbas is not None:
         chol_vecs = df.incore.cholesky_eri(mol, auxbasis=DFbas)
-        chol_vecs = lib.unpack_tril(chol_vecs).reshape(chol_vecs.shape[0],-1)        
-    else: #do cholesky
+        chol_vecs = lib.unpack_tril(chol_vecs).reshape(chol_vecs.shape[0], -1)
+    else:  # do cholesky
         # nbasis = h1e.shape[-1]
         # Step 2. Genrate Cholesky decomposed ERIs in non-orthogonal AO basis.
         if verbose:
@@ -216,7 +211,7 @@
         chol_vecs = chunked_cholesky(mol, max_error=chol_cut, verbose=verbose)
 
     if verbose:
-        print(" # Orthogonalising Cholesky vectors.")    
+        print(" # Orthogonalising Cholesky vectors.")
     start = time.time()
 
     # Step 2.a Orthogonalise Cholesky vectors.
